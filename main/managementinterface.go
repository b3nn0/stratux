/*
	Copyright (c) 2015-2016 Christopher Young
	Distributable under the terms of The "BSD New" License
	that can be found in the LICENSE file, herein included
	as part of this header.

	managementinterface.go: Web interfaces (JSON and websocket), web server for web interface HTML.
*/

package main

import (
	"archive/zip"
	"encoding/hex"
	"encoding/json"
	"fmt"
	"io"
	"io/ioutil"
	"log"
	"math"
	"net/http"
	"net/url"
	"os"
	"os/exec"
	"os/user"
	"path/filepath"
	"regexp"
	"strconv"
	"strings"
	"sync"
	"syscall"
	"text/template"
	"time"

	"database/sql"

	_ "github.com/mattn/go-sqlite3"

	humanize "github.com/dustin/go-humanize"
	"golang.org/x/net/websocket"
)

type SettingMessage struct {
	Setting string `json:"setting"`
	Value   bool   `json:"state"`
}

<<<<<<< HEAD
type LogExportMessage struct {
	LogId  int
	Format string
	Filename string
	IncludeTraffic bool
}

=======
type MbTileConnectionCacheEntry struct {
	Path string
	Conn *sql.DB
	fileTime time.Time
}

func (this *MbTileConnectionCacheEntry) IsOutdated() bool {
	file, err := os.Stat(this.Path)
	if err != nil {
		return true
	}
	modTime := file.ModTime()
	return modTime != this.fileTime
}

func NewMbTileConnectionCacheEntry(path string, conn *sql.DB) *MbTileConnectionCacheEntry {
	file, err := os.Stat(path)
	if err != nil {
		return nil
	}
	return &MbTileConnectionCacheEntry{path, conn, file.ModTime()}
}

var mbtileCacheLock = sync.Mutex{}
var mbtileConnectionCache = make(map[string]MbTileConnectionCacheEntry)


>>>>>>> b367e2b3
// Weather updates channel.
var weatherUpdate *uibroadcaster
var trafficUpdate *uibroadcaster
var radarUpdate *uibroadcaster
var gdl90Update *uibroadcaster



func handleGDL90WS(conn *websocket.Conn) {
	// Subscribe the socket to receive updates.
	gdl90Update.AddSocket(conn)

	// Connection closes when function returns. Since uibroadcast is writing and we don't need to read anything (for now), just keep it busy.
	for {
		buf := make([]byte, 1024)
		_, err := conn.Read(buf)
		if err != nil {
			break
		}
		if buf[0] != 0 { // Dummy.
			continue
		}
		time.Sleep(1 * time.Second)
	}
}

// Situation updates channel.
var situationUpdate *uibroadcaster

// Raw weather (UATFrame packet stream) update channel.
var weatherRawUpdate *uibroadcaster

/*
	The /weather websocket starts off by sending the current buffer of weather messages, then sends updates as they are received.
*/
func handleWeatherWS(conn *websocket.Conn) {
	// Subscribe the socket to receive updates.
	weatherUpdate.AddSocket(conn)

	// Connection closes when function returns. Since uibroadcast is writing and we don't need to read anything (for now), just keep it busy.
	for {
		buf := make([]byte, 1024)
		_, err := conn.Read(buf)
		if err != nil {
			break
		}
		if buf[0] != 0 { // Dummy.
			continue
		}
		time.Sleep(1 * time.Second)
	}
}

func handleJsonIo(conn *websocket.Conn) {
	trafficMutex.Lock()
	for _, traf := range traffic {
		if !traf.Position_valid { // Don't send unless a valid position exists.
			continue
		}
		trafficJSON, _ := json.Marshal(&traf)
		conn.Write(trafficJSON)
	}
	// Subscribe the socket to receive updates.
	trafficUpdate.AddSocket(conn)
	radarUpdate.AddSocket(conn)
	weatherRawUpdate.AddSocket(conn)
	situationUpdate.AddSocket(conn)

	trafficMutex.Unlock()

	// Connection closes when function returns. Since uibroadcast is writing and we don't need to read anything (for now), just keep it busy.
	for {
		buf := make([]byte, 1024)
		_, err := conn.Read(buf)
		if err != nil {
			break
		}
		if buf[0] != 0 { // Dummy.
			continue
		}
		time.Sleep(1 * time.Second)
	}
}

// Works just as weather updates do.

func handleTrafficWS(conn *websocket.Conn) {
	trafficMutex.Lock()
	for _, traf := range traffic {
		if !traf.Position_valid { // Don't send unless a valid position exists.
			continue
		}
		trafficJSON, _ := json.Marshal(&traf)
		conn.Write(trafficJSON)
	}
	// Subscribe the socket to receive updates.
	trafficUpdate.AddSocket(conn)
	trafficMutex.Unlock()

	// Connection closes when function returns. Since uibroadcast is writing and we don't need to read anything (for now), just keep it busy.
	for {
		buf := make([]byte, 1024)
		_, err := conn.Read(buf)
		if err != nil {
			break
		}
		if buf[0] != 0 { // Dummy.
			continue
		}
		time.Sleep(1 * time.Second)
	}
}

func handleRadarWS(conn *websocket.Conn) {
	trafficMutex.Lock()
	// Subscribe the socket to receive updates. Not necessary to send old traffic 
	radarUpdate.AddSocket(conn)
	trafficMutex.Unlock()

	radarUpdate.SendJSON(globalSettings);

	// Connection closes when function returns. Since uibroadcast is writing and we don't need to read anything (for now), just keep it busy.
	for {
		buf := make([]byte, 1024)
		_, err := conn.Read(buf)
		if err != nil {
			break
		}
		if buf[0] != 0 { // Dummy.
			continue
		}
		time.Sleep(1 * time.Second)
	}
}


func handleStatusWS(conn *websocket.Conn) {
	//	log.Printf("Web client connected.\n")

	timer := time.NewTicker(1 * time.Second)
	for {
		// The below is not used, but should be if something needs to be streamed from the web client ever in the future.
		/*		var msg SettingMessage
				err := websocket.JSON.Receive(conn, &msg)
				if err == io.EOF {
					break
				} else if err != nil {
					log.Printf("handleStatusWS: %s\n", err.Error())
				} else {
					// Use 'msg'.
				}
		*/

		// Send status.
		update, _ := json.Marshal(&globalStatus)
		_, err := conn.Write(update)

		if err != nil {
			//			log.Printf("Web client disconnected.\n")
			break
		}
		<-timer.C
	}
}

func handleSituationWS(conn *websocket.Conn) {
	timer := time.NewTicker(100 * time.Millisecond)
	for {
		situationJSON, _ := json.Marshal(&mySituation)
		_, err := conn.Write(situationJSON)

		if err != nil {
			break
		}
		<-timer.C

	}

}

// AJAX call - /getStatus. Responds with current global status
// a webservice call for the same data available on the websocket but when only a single update is needed
func handleStatusRequest(w http.ResponseWriter, r *http.Request) {
	setNoCache(w)
	setJSONHeaders(w)
	statusJSON, _ := json.Marshal(&globalStatus)
	fmt.Fprintf(w, "%s\n", statusJSON)
}

// AJAX call - /getSituation. Responds with current situation (lat/lon/gdspeed/track/pitch/roll/heading/etc.)
func handleSituationRequest(w http.ResponseWriter, r *http.Request) {
	setNoCache(w)
	setJSONHeaders(w)
	situationJSON, _ := json.Marshal(&mySituation)
	fmt.Fprintf(w, "%s\n", situationJSON)
}

// AJAX call - /getTowers. Responds with all ADS-B ground towers that have sent messages that we were able to parse, along with its stats.
func handleTowersRequest(w http.ResponseWriter, r *http.Request) {
	setNoCache(w)
	setJSONHeaders(w)

	ADSBTowerMutex.Lock()
	towersJSON, err := json.Marshal(&ADSBTowers)
	if err != nil {
		log.Printf("Error sending tower JSON data: %s\n", err.Error())
	}
	// for testing purposes, we can return a fixed reply
	// towersJSON = []byte(`{"(38.490880,-76.135554)":{"Lat":38.49087953567505,"Lng":-76.13555431365967,"Signal_strength_last_minute":100,"Signal_strength_max":67,"Messages_last_minute":1,"Messages_total":1059},"(38.978698,-76.309276)":{"Lat":38.97869825363159,"Lng":-76.30927562713623,"Signal_strength_last_minute":495,"Signal_strength_max":32,"Messages_last_minute":45,"Messages_total":83},"(39.179285,-76.668413)":{"Lat":39.17928457260132,"Lng":-76.66841268539429,"Signal_strength_last_minute":50,"Signal_strength_max":24,"Messages_last_minute":1,"Messages_total":16},"(39.666309,-74.315300)":{"Lat":39.66630935668945,"Lng":-74.31529998779297,"Signal_strength_last_minute":9884,"Signal_strength_max":35,"Messages_last_minute":4,"Messages_total":134}}`)
	fmt.Fprintf(w, "%s\n", towersJSON)
	ADSBTowerMutex.Unlock()
}

// AJAX call - /getSatellites. Responds with all GNSS satellites that are being tracked, along with status information.
func handleSatellitesRequest(w http.ResponseWriter, r *http.Request) {
	setNoCache(w)
	setJSONHeaders(w)
	mySituation.muSatellite.Lock()
	satellitesJSON, err := json.Marshal(&Satellites)
	if err != nil {
		log.Printf("Error sending GNSS satellite JSON data: %s\n", err.Error())
	}
	fmt.Fprintf(w, "%s\n", satellitesJSON)
	mySituation.muSatellite.Unlock()
}

// AJAX call - /getSettings. Responds with all stratux.conf data.
func handleSettingsGetRequest(w http.ResponseWriter, r *http.Request) {
	setNoCache(w)
	setJSONHeaders(w)
	settingsJSON, _ := json.Marshal(&globalSettings)
	fmt.Fprintf(w, "%s\n", settingsJSON)
}

// AJAX call - /setSettings. receives via POST command, any/all stratux.conf data.
func handleSettingsSetRequest(w http.ResponseWriter, r *http.Request) {
	// define header in support of cross-domain AJAX
	setNoCache(w)
	setJSONHeaders(w)
	w.Header().Set("Access-Control-Allow-Method", "GET, POST, OPTIONS")
	w.Header().Set("Access-Control-Allow-Headers", "Origin, X-Requested-With, Content-Type, Accept")

	// for an OPTION method request, we return header without processing.
	// this insures we are recognized as supporting cross-domain AJAX REST calls
	if r.Method == "POST" {
		defer func() {
			// while it may be redundant, we return the latest settings
			settingsJSON, _ := json.Marshal(&globalSettings)
			fmt.Fprintf(w, "%s\n", settingsJSON)
		}()

		body, err := ioutil.ReadAll(r.Body)
		if err != nil {
			log.Printf("Failed to read settings request: %s", err.Error())
			return
		}

		var msg map[string]interface{} // support arbitrary JSON

		// Set settings generically first.. for some of them we will need additional processing, so we also decode into map
		// Ignore errors when this happens
		json.Unmarshal(body, &globalSettings)
		err = json.Unmarshal(body, &msg)
		if err != nil {
			log.Printf("handleSettingsSetRequest:error: %s\n", err.Error())
			return
		}
			

		reconfigureOgnTracker := false
		signalFancontrol := false

		for key, val := range msg {
			// log.Printf("handleSettingsSetRequest:json: testing for key:%s of type %s\n", key, reflect.TypeOf(val))
			switch key {
			case "IMU_Sensor_Enabled":
				if !globalSettings.IMU_Sensor_Enabled && globalStatus.IMUConnected {
					myIMUReader.Close()
					globalStatus.IMUConnected = false
				}
			case "BMP_Sensor_Enabled":
				if !globalSettings.BMP_Sensor_Enabled && globalStatus.BMPConnected {
					myPressureReader.Close()
					globalStatus.BMPConnected = false
				}
			case "PersistentLogging":
				setPersistentLogging(globalSettings.PersistentLogging)
			case "IMUMapping":
				myIMUReader.Close()
				globalStatus.IMUConnected = false // Force a restart of the IMU reader
			case "RadarLimits":
				radarUpdate.SendJSON(globalSettings)
			case "RadarRange":
				radarUpdate.SendJSON(globalSettings)
			case "Baud":
				if globalSettings.SerialOutputs != nil {
					for dev, serialOut := range globalSettings.SerialOutputs {
						newBaud := int(val.(float64))
						if newBaud == serialOut.Baud { // Same baud rate. No change.
							continue
						}
						log.Printf("changing %s baud rate from %d to %d.\n", dev, serialOut.Baud, newBaud)
						serialOut.Baud = newBaud
						// Close the port if it is open.
						if serialOut.serialPort != nil {
							log.Printf("closing %s for baud rate change.\n", dev)
							serialOut.serialPort.Close()
							serialOut.serialPort = nil
						}
						globalSettings.SerialOutputs[dev] = serialOut
					}
				}
			case "OwnshipModeS":
				codes := strings.Split(val.(string), ",")
				codesFinal :=  make([]string, 0)
				for _, code := range codes {
					code = strings.Trim(code, " ")
					// Expecting a hex string less than 6 characters (24 bits) long.
					if len(code) > 6 { // Too long.
						continue
					}
					// Pad string, must be 6 characters long.
					vals := strings.ToUpper(code)
					for len(vals) < 6 {
						vals = "0" + vals
					}
					hexn, err := hex.DecodeString(vals)
					if err != nil { // Number not valid.
						log.Printf("handleSettingsSetRequest:OwnshipModeS: %s\n", err.Error())
						continue
					}
					codesFinal = append(codesFinal, fmt.Sprintf("%02X%02X%02X", hexn[0], hexn[1], hexn[2]))
				}
				globalSettings.OwnshipModeS = strings.Join(codesFinal, ",")
			case "StaticIps":
				ipsStr := val.(string)
				ips := strings.Split(ipsStr, " ")
				if ipsStr == "" {
					ips = make([]string, 0)
				}

				re, _ := regexp.Compile(`^(([0-9]|[1-9][0-9]|1[0-9]{2}|2[0-4][0-9]|25[0-5])\.){3}([0-9]|[1-9][0-9]|1[0-9]{2}|2[0-4][0-9]|25[0-5])$`)
				err := ""
				for _, ip := range ips {
					// Verify IP format
					if !re.MatchString(ip) {
						err = err + "Invalid IP: " + ip + ". "
					}
				}
				if err != "" {
					log.Printf("handleSettingsSetRequest:StaticIps: %s\n", err)
					continue
				}
				globalSettings.StaticIps = ips
			case "WiFiSSID":
				setWifiSSID(val.(string))
			case "WiFiChannel":
				setWifiChannel(int(val.(float64)))
			case "WiFiSecurityEnabled":
				setWifiSecurityEnabled(val.(bool))
			case "WiFiPassphrase":
				setWifiPassphrase(val.(string))
			case "WiFiSmartEnabled":
				setWifiSmartEnabled(val.(bool))
			case "WiFiIPAddress":
				setWifiIPAddress(val.(string))
			case "WiFiMode":
				setWiFiMode(int(val.(float64)))
			case "WiFiDirectPin":
				setWifiDirectPin(val.(string))

			case "OGNAddrType":
				reconfigureOgnTracker = true
			case "OGNAddr":
				reconfigureOgnTracker = true
			case "OGNAcftType":
				reconfigureOgnTracker = true
			case "OGNPilot":
				reconfigureOgnTracker = true
			case "OGNReg":
				reconfigureOgnTracker = true
			case "OGNTxPower":
				reconfigureOgnTracker = true
			case "PWMDutyMin":
				signalFancontrol = true

			//default:
			//	log.Printf("handleSettingsSetRequest:json: unrecognized key:%s\n", key)
			}
		}
		saveSettings()
		applyNetworkSettings(false)
		if reconfigureOgnTracker {
			configureOgnTrackerFromSettings()
		}
		if signalFancontrol {
			exec.Command("killall", "-SIGUSR1", "fancontrol").Run();
		}
	}
}

func setPersistentLogging(persistent bool) {
	bytes, err := ioutil.ReadFile("/etc/fstab")
	if err != nil {
		addSingleSystemErrorf("save-settings", "can't read /etc/fstab: %s", err.Error())
		return
	}
	fstab := string(bytes)
	if persistent {
		fstab = strings.ReplaceAll(fstab, "\ntmpfs", "\n#tmpfs")
	} else {
		for strings.Count(fstab, "#tmpfs") > 0 { // do in a loop so if, for whatever reason, stratux.conf is not in sync to fstab, we remove all preceeding #
			fstab = strings.ReplaceAll(fstab, "#tmpfs", "tmpfs")
		}
		if strings.Count(fstab, "tmpfs") == 0 {
			// Never configured for tmpfs stuff.. append initial config
			fstab += "\n"
			fstab += "tmpfs    /var/log    tmpfs    defaults,noatime,nosuid,mode=0755,size=100m    0 0\n"
			fstab += "tmpfs    /tmp        tmpfs    defaults,noatime,nosuid,size=100m    0 0\n"
			fstab += "tmpfs    /var/tmp    tmpfs    defaults,noatime,nosuid,size=30m    0 0\n"
		}
	}
	err = ioutil.WriteFile("/etc/fstab", []byte(fstab), 0644)
	if err != nil {
		addSingleSystemErrorf("save-settings", "can't write /etc/fstab: %s", err.Error())
		return
	}
}


func handleShutdownRequest(w http.ResponseWriter, r *http.Request) {
	syscall.Sync()
	gracefulShutdown()
	syscall.Reboot(syscall.LINUX_REBOOT_CMD_POWER_OFF)
}

func doReboot() {
	syscall.Sync()
	gracefulShutdown()
	syscall.Reboot(syscall.LINUX_REBOOT_CMD_RESTART)
}

func handleDeleteLogFile(w http.ResponseWriter, r *http.Request) {
	log.Println("handleDeleteLogFile called!!!")
	clearDebugLogFile()
}

func handleDeleteAHRSLogFiles(w http.ResponseWriter, r *http.Request) {
	files, err := ioutil.ReadDir("/var/log")
	if err != nil {
		http.Error(w, fmt.Sprintf("error deleting AHRS logs: %s", err), http.StatusNotFound)
		return
	}

	var fn string
	for _, f := range files {
		fn = f.Name()
		if v, _ := filepath.Match("sensors_*.csv", fn); v {
			os.Remove("/var/log/" + fn)
			log.Printf("Deleting AHRS log file %s\n", fn)
		}
		analysisLogger = nil
	}
}

func handleDevelModeToggle(w http.ResponseWriter, r *http.Request) {
	log.Printf("handleDevelModeToggle called!!!\n")
	globalSettings.DeveloperMode = true
	saveSettings()
}

func handleRestartRequest(w http.ResponseWriter, r *http.Request) {
	log.Printf("handleRestartRequest called\n")
	go doRestartApp()
}

func handleRebootRequest(w http.ResponseWriter, r *http.Request) {
	setNoCache(w)
	setJSONHeaders(w)
	w.Header().Set("Access-Control-Allow-Method", "GET, POST, OPTIONS")
	w.Header().Set("Access-Control-Allow-Headers", "Origin, X-Requested-With, Content-Type, Accept")
	go delayReboot()
}

func handleOrientAHRS(w http.ResponseWriter, r *http.Request) {
	// define header in support of cross-domain AJAX
	setNoCache(w)
	w.Header().Set("Content-Type", "text/plain")
	w.Header().Set("Access-Control-Allow-Origin", "*")
	w.Header().Set("Access-Control-Allow-Method", "GET, POST, OPTIONS")
	w.Header().Set("Access-Control-Allow-Headers", "Origin, X-Requested-With, Content-Type, Accept")

	// For an OPTION method request, we return header without processing.
	// This ensures we are recognized as supporting cross-domain AJAX REST calls.
	if r.Method == "POST" {
		var (
			action []byte = make([]byte, 1)
			err    error
		)

		if _, err = r.Body.Read(action); err != nil {
			log.Println("AHRS Error: handleOrientAHRS received invalid request")
			http.Error(w, "orientation received invalid request", http.StatusBadRequest)
		}

		switch action[0] {
		case 'f': // Set sensor "forward" direction (toward nose of airplane).
			f, err := getMinAccelDirection()
			if err != nil {
				log.Printf("AHRS Error: sensor orientation: couldn't read accelerometer: %s\n", err)
				http.Error(w, fmt.Sprintf("couldn't read accelerometer: %s\n", err), http.StatusBadRequest)
				return
			}
			log.Printf("AHRS Info: sensor orientation success! forward axis is %d\n", f)
			globalSettings.IMUMapping = [2]int{f, 0}
		case 'd': // Set sensor "up" direction (toward top of airplane).
			globalSettings.SensorQuaternion = [4]float64{0, 0, 0, 0}
			saveSettings()
			myIMUReader.Close()
			globalStatus.IMUConnected = false // restart the processes depending on the orientation
			ResetAHRSGLoad()
			time.Sleep(2000 * time.Millisecond)
		}
	}
}

func handleCageAHRS(w http.ResponseWriter, r *http.Request) {
	// define header in support of cross-domain AJAX
	setNoCache(w)
	w.Header().Set("Content-Type", "text/plain")
	w.Header().Set("Access-Control-Allow-Origin", "*")
	w.Header().Set("Access-Control-Allow-Method", "GET, POST, OPTIONS")
	w.Header().Set("Access-Control-Allow-Headers", "Origin, X-Requested-With, Content-Type, Accept")

	// For an OPTION method request, we return header without processing.
	// This ensures we are recognized as supporting cross-domain AJAX REST calls.
	if r.Method == "POST" {
		CageAHRS()
	}
}

func handleCalibrateAHRS(w http.ResponseWriter, r *http.Request) {
	// define header in support of cross-domain AJAX
	setNoCache(w)
	w.Header().Set("Content-Type", "text/plain")
	w.Header().Set("Access-Control-Allow-Origin", "*")
	w.Header().Set("Access-Control-Allow-Method", "GET, POST, OPTIONS")
	w.Header().Set("Access-Control-Allow-Headers", "Origin, X-Requested-With, Content-Type, Accept")

	// For an OPTION method request, we return header without processing.
	// This ensures we are recognized as supporting cross-domain AJAX REST calls.
	if r.Method == "POST" {
		CalibrateAHRS()
	}
}

func handleResetGMeter(w http.ResponseWriter, r *http.Request) {
	// define header in support of cross-domain AJAX
	setNoCache(w)
	w.Header().Set("Content-Type", "text/plain")
	w.Header().Set("Access-Control-Allow-Origin", "*")
	w.Header().Set("Access-Control-Allow-Method", "GET, POST, OPTIONS")
	w.Header().Set("Access-Control-Allow-Headers", "Origin, X-Requested-With, Content-Type, Accept")

	// For an OPTION method request, we return header without processing.
	// This ensures we are recognized as supporting cross-domain AJAX REST calls.
	if r.Method == "POST" {
		ResetAHRSGLoad()
	}
}

func doRestartApp() {
	time.Sleep(1)
	syscall.Sync()
	out, err := exec.Command("/bin/systemctl", "restart", "stratux").Output()
	if err != nil {
		log.Printf("restart error: %s\n%s", err.Error(), out)
	} else {
		log.Printf("restart: %s\n", out)
	}
}

// AJAX call - /getClients. Responds with all connected clients.
func handleClientsGetRequest(w http.ResponseWriter, r *http.Request) {
	setNoCache(w)
	setJSONHeaders(w)
	netMutex.Lock()
	clientsJSON, _ := json.Marshal(&outSockets)
	netMutex.Unlock()
	fmt.Fprintf(w, "%s\n", clientsJSON)
}

func delayReboot() {
	time.Sleep(1 * time.Second)
	doReboot()
}

func handleDownloadLogRequest(w http.ResponseWriter, r *http.Request) {
	//w.Header().Set("Content-Type", "application/zip")
	w.Header().Set("Content-Disposition", "attachment; filename=stratux.log")
	http.ServeFile(w, r, "/var/log/stratux.log")
}

func handleDownloadAHRSLogsRequest(w http.ResponseWriter, r *http.Request) {
	// Common error handler
	httpErr := func(w http.ResponseWriter, e error) {
		http.Error(w, fmt.Sprintf("error zipping AHRS logs: %s", e), http.StatusNotFound)
	}

	files, err := ioutil.ReadDir("/var/log")
	if err != nil {
		httpErr(w, err)
		return
	}

	z := zip.NewWriter(w)
	defer z.Close()

	for _, f := range files {
		fn := f.Name()
		v1, _ := filepath.Match("sensors_*.csv", fn)
		v2, _ := filepath.Match("stratux.log", fn)
		if !(v1 || v2) {
			continue
		}

		unzippedFile, err := os.Open("/var/log/" + fn)
		if err != nil {
			httpErr(w, err)
			return
		}

		fh, err := zip.FileInfoHeader(f)
		if err != nil {
			httpErr(w, err)
			return
		}
		zippedFile, err := z.CreateHeader(fh)
		if err != nil {
			httpErr(w, err)
			return
		}

		_, err = io.Copy(zippedFile, unzippedFile)
		if err != nil {
			httpErr(w, err)
			return
		}
	}
	w.Header().Set("Content-Type", "application/zip")
	w.Header().Set("Content-Disposition", "attachment; filename=ahrs_logs.zip")
}

func handleDownloadDBRequest(w http.ResponseWriter, r *http.Request) {
	//w.Header().Set("Content-Type", "application/zip")
	w.Header().Set("Content-Disposition", "attachment; filename=stratux.sqlite")
	http.ServeFile(w, r, "/var/log/stratux.sqlite")
}

func handleLogList(w http.ResponseWriter, r *http.Request) {
	setNoCache(w)
	log, _ := GetDbFlightLog()
	logList, _ := log.GetLogList()
	asJson, _ := json.Marshal(logList)
	w.Write(asJson)
}

func handleLogExport(w http.ResponseWriter, r *http.Request) {
	//setNoCache(w)
	query := r.URL.Query()
	idstr := query.Get("id")
	format := query.Get("format")
	filename := query.Get("filename")
	traffic := query.Get("traffic")

	logId, err := strconv.Atoi(idstr)
	if err != nil {
		log.Printf("could not parse requested log id: %s", idstr)
		return
	}
	includeTraffic, err := strconv.ParseBool(traffic)

	if format == "" {
		format = "gpx"
	}
	if filename == "" {
		filename = idstr
	}

	if !strings.HasSuffix(filename, format) {
		filename = filename + "." + format
	}

	db, err := GetDbFlightLog()
	if err != nil {
		log.Printf("Flight log database could not be opened: %s", err.Error())
		return
	}

	if format == "gpx" {
		w.Header().Set("Content-Disposition", "attachment; filename=\"" + filename + "\"")
		w.Header().Set("Content-Type", "application/gpx+xml")
		db.ExportGpx(logId, includeTraffic, w)
	} else if format == "kml" {
		w.Header().Set("Content-Disposition", "attachment; filename=\"" + filename + "\"")
		w.Header().Set("Content-Type", "application/vnd.google-earth.kml+xml")
		db.ExportKml(logId, includeTraffic, w)
	} else if format == "igc" {
		w.Header().Set("Content-Disposition", "attachment; filename=\"" + filename + "\"")
		w.Header().Set("Content-Type", "text/plain; charset=utf-8")
		db.ExportIgc(logId, w)
	} else {
		log.Printf("Unknown export format: %s", format)
	}
}

func handleLogDelete(w http.ResponseWriter, r *http.Request) {
	setNoCache(w)
	idstr := r.URL.Query().Get("id")
	id, err := strconv.Atoi(idstr)
	if err != nil {
		log.Printf("Could not parse log id to delete: %s", idstr)
	}
	db, _ := GetDbFlightLog()
	db.DeleteLog(id)
}

func handleLogSetName(w http.ResponseWriter, r *http.Request) {
	setNoCache(w)
	idstr := r.URL.Query().Get("id")
	id, err := strconv.Atoi(idstr)
	if err != nil {
		log.Printf("Could not parse log id to delete: %s", idstr)
	}
	name := r.URL.Query().Get("name")
	db, _ := GetDbFlightLog()
	db.SetLogName(id, name)
}


// Upload an update file.
func handleUpdatePostRequest(w http.ResponseWriter, r *http.Request) {
	setNoCache(w)
	setJSONHeaders(w)
	reader, err := r.MultipartReader()
	if err != nil {
		log.Printf("Update failed from %s (%s).\n", r.RemoteAddr, err.Error())
		return
	}
	for {
		part, err := reader.NextPart();
		if err != nil {
			log.Printf("Update failed from %s (%s).\n", r.RemoteAddr, err.Error())
			return
		}
		if part == nil {
			return
		}

		if part.FormName() != "update_file" {
			continue
		}

		fi, err := os.OpenFile("/root/TMP_update-stratux-v.sh", os.O_WRONLY | os.O_CREATE | os.O_TRUNC, 0666)
		if err != nil {
			log.Printf("Update failed from %s (%s).\n", r.RemoteAddr, err.Error())
			return
		}
		defer fi.Close()
		_, err = io.Copy(fi, part)
		if err != nil {
			log.Printf("Update failed from %s (%s).\n", r.RemoteAddr, err.Error())
			return
		}

		break
	}
	os.Rename("/root/TMP_update-stratux-v.sh", "/root/update-stratux-v.sh")
	log.Printf("%s uploaded %s for update.\n", r.RemoteAddr, "/root/update-stratux-v.sh")
	// Successful update upload. Now reboot.
	go delayReboot()
}

func setNoCache(w http.ResponseWriter) {
	w.Header().Set("Cache-Control", "no-cache, no-store, must-revalidate")
	w.Header().Set("Pragma", "no-cache")
	w.Header().Set("Expires", "0")
}

func setJSONHeaders(w http.ResponseWriter) {
	w.Header().Set("Access-Control-Allow-Origin", "*")
	w.Header().Set("Content-Type", "application/json")
}

func defaultServer(w http.ResponseWriter, r *http.Request) {
	w.Header().Set("Cache-Control", "max-age=360") // 5 min, so that if user installs update, he will revalidate soon enough
	//	setNoCache(w)

	http.FileServer(http.Dir(STRATUX_HOME + "/www")).ServeHTTP(w, r)
}

func handleroPartitionRebuild(w http.ResponseWriter, r *http.Request) {
	out, err := exec.Command("/usr/sbin/rebuild_ro_part.sh").Output()

	if err != nil {
		addSingleSystemErrorf("partition-rebuild", "Rebuild RO Partition error: %s", err.Error())
	} else {
		addSingleSystemErrorf("partition-rebuild", "Rebuild RO Partition success: %s", out)
	}

}

// https://gist.github.com/alexisrobert/982674.
// Copyright (c) 2010-2014 Alexis ROBERT <alexis.robert@gmail.com>.
const dirlisting_tpl = `<?xml version="1.0" encoding="iso-8859-1"?>
<!DOCTYPE html PUBLIC "-//W3C//DTD XHTML 1.1//EN" "http://www.w3.org/TR/xhtml11/DTD/xhtml11.dtd">
<html xmlns="http://www.w3.org/1999/xhtml" xml:lang="en">
<!-- Modified from lighttpd directory listing -->
<head>
<title>Index of {{.Name}}</title>
<style type="text/css">
a, a:active {text-decoration: none; color: blue;}
a:visited {color: #48468F;}
a:hover, a:focus {text-decoration: underline; color: red;}
body {background-color: #F5F5F5;}
h2 {margin-bottom: 12px;}
table {margin-left: 12px;}
th, td { font: 90% monospace; text-align: left;}
th { font-weight: bold; padding-right: 14px; padding-bottom: 3px;}
td {padding-right: 14px;}
td.s, th.s {text-align: right;}
div.list { background-color: white; border-top: 1px solid #646464; border-bottom: 1px solid #646464; padding-top: 10px; padding-bottom: 14px;}
div.foot { font: 90% monospace; color: #787878; padding-top: 4px;}
</style>
</head>
<body>
<h2>Index of {{.Name}}</h2>
<div class="list">
<table summary="Directory Listing" cellpadding="0" cellspacing="0">
<thead><tr><th class="n">Name</th><th>Last Modified</th><th>Size (bytes)</th><th class="dl">Options</th></tr></thead>
<tbody>
{{range .Children_files}}
<tr><td class="n"><a href="/logs/stratux/{{.Name}}">{{.Name}}</a></td><td>{{.Mtime}}</td><td>{{.Size}}</td><td class="dl"><a href="/logs/stratux/{{.Name}}">Download</a></td></tr>
{{end}}
</tbody>
</table>
</div>
<div class="foot">{{.ServerUA}}</div>
</body>
</html>`

type fileInfo struct {
	Name  string
	Mtime string
	Size  string
}

// Manages directory listings
type dirlisting struct {
	Name           string
	Children_files []fileInfo
	ServerUA       string
}

//FIXME: This needs to be switched to show a "sessions log" from the sqlite database.
func viewLogs(w http.ResponseWriter, r *http.Request) {

	names, err := ioutil.ReadDir("/var/log/stratux/")
	if err != nil {
		return
	}

	fi := make([]fileInfo, 0)
	for _, val := range names {
		if val.Name()[0] == '.' {
			continue
		} // Remove hidden files from listing

		if !val.IsDir() {
			mtime := val.ModTime().Format("2006-Jan-02 15:04:05")
			sz := humanize.Comma(val.Size())
			fi = append(fi, fileInfo{Name: val.Name(), Mtime: mtime, Size: sz})
		}
	}

	tpl, err := template.New("tpl").Parse(dirlisting_tpl)
	if err != nil {
		return
	}
	data := dirlisting{Name: r.URL.Path, ServerUA: "Stratux " + stratuxVersion + "/" + stratuxBuild,
		Children_files: fi}

	err = tpl.Execute(w, data)
	if err != nil {
		log.Printf("viewLogs() error: %s\n", err.Error())
	}

}

func connectMbTilesArchive(path string) (*sql.DB, error) {
	mbtileCacheLock.Lock()
	defer mbtileCacheLock.Unlock()
	if conn, ok := mbtileConnectionCache[path]; ok {
		if !conn.IsOutdated() {
			return conn.Conn, nil
		}
		log.Printf("Reloading MBTiles " + path)
	}

	conn, err := sql.Open("sqlite3", path + "?mode=ro")
	if err != nil {
		return nil, err
	}
	cacheEntry := NewMbTileConnectionCacheEntry(path, conn)
	if cacheEntry != nil {
		mbtileConnectionCache[path] = *NewMbTileConnectionCacheEntry(path, conn)
	}
	return conn, nil
}

func tileToDegree(z, x, y int) (lon, lat float64) {
	// osm-like schema:
	y = (1 << z) - y - 1
	n := math.Pi - 2.0*math.Pi*float64(y)/math.Exp2(float64(z))
	lat = 180.0 / math.Pi * math.Atan(0.5*(math.Exp(n)-math.Exp(-n)))
	lon = float64(x)/math.Exp2(float64(z))*360.0 - 180.0
	return lon, lat
}

// Scans mapdata dir for all .db and .mbtiles files and returns json representation of all metadata values
func handleTilesets(w http.ResponseWriter, r *http.Request) {
	files, err := ioutil.ReadDir(STRATUX_HOME + "/mapdata/");
	if err != nil {
		log.Printf("handleTilesets() error: %s\n", err.Error())
		http.Error(w, err.Error(), 500)
	}
	result := make(map[string]map[string]string, 0)
	for _, f := range files {
		if f.IsDir() {
			continue
		}
		if strings.HasSuffix(f.Name(), ".mbtiles") || strings.HasSuffix(f.Name(), ".db") {
			db, err := connectMbTilesArchive(STRATUX_HOME + "/mapdata/" + f.Name())
			if err != nil {
				log.Printf("SQLite open " + f.Name() + " failed: %s", err.Error())
				continue
			}
			rows, err := db.Query(`SELECT name, value FROM metadata 
				UNION SELECT 'minzoom', min(zoom_level) FROM tiles WHERE NOT EXISTS (SELECT * FROM metadata WHERE name='minzoom')
				UNION SELECT 'maxzoom', max(zoom_level) FROM tiles WHERE NOT EXISTS (SELECT * FROM metadata WHERE name='maxzoom')`);
			if err != nil {
				log.Printf("SQLite read error %s: %s", f.Name(), err.Error())
				continue
			}
			defer rows.Close()
			meta := make(map[string]string)
			for rows.Next() {
				var name, val string
				rows.Scan(&name, &val)
				meta[name] = val
			}
			// determine extent of layer if not given.. Openlayers kinda needs this, or it can happen that it tries to do
			// a billion request do down-scale high-res pngs that aren't even there (i.e. all 404s)
			if _, ok := meta["bounds"]; !ok {
				maxZoomInt, _ := strconv.ParseInt(meta["maxzoom"], 10, 32)
				rows, err = db.Query("SELECT min(tile_column), min(tile_row), max(tile_column), max(tile_row) FROM tiles WHERE zoom_level=?", maxZoomInt)
				if err != nil {
					log.Printf("SQLite read error %s: %s", f.Name(), err.Error())
					continue
				}
				rows.Next()
				var xmin, ymin, xmax, ymax int
				rows.Scan(&xmin, &ymin, &xmax, &ymax)
				lonmin, latmin := tileToDegree(int(maxZoomInt), xmin, ymin)
				lonmax, latmax := tileToDegree(int(maxZoomInt), xmax+1, ymax+1)
				meta["bounds"] = fmt.Sprintf("%f,%f,%f,%f", lonmin, latmin, lonmax, latmax)
			}

			result[f.Name()] = meta
		}
	}
	resJson, _ := json.Marshal(result)
	w.Write(resJson)
}

func loadTile(fname string, z, x, y int) ([]byte, error) {
	db, err := connectMbTilesArchive(STRATUX_HOME + "/mapdata/" + fname)
	if err != nil {
		return nil, err
	}
	rows, err := db.Query("SELECT tile_data FROM tiles WHERE zoom_level=? AND tile_column=? AND tile_row=?", z, x, y)
	if err != nil {
		log.Printf("Failed to query mbtiles: %s", err.Error())
		return nil, nil
	}
	defer rows.Close()
	for rows.Next() {
		var res []byte
		rows.Scan(&res)
		return res, nil
	}
	return nil, nil
}

func handleTile(w http.ResponseWriter, r *http.Request) {
	parts := strings.Split(r.RequestURI, "/")
	if len(parts) < 4 {
		return
	}
	idx := len(parts) - 1
	y, err := strconv.Atoi(strings.Split(parts[idx], ".")[0])
	if err != nil {
		http.Error(w, "Failed to parse y", 500)
		return
	}
	idx--
	x, _ := strconv.Atoi(parts[idx])
	idx--
	z, _ := strconv.Atoi(parts[idx])
	idx--
	file, _ := url.QueryUnescape(parts[idx])
	tileData, err := loadTile(file, z, x, y)
	if err != nil {
		http.Error(w, err.Error(), 500)
	} else if tileData == nil {
		http.Error(w, "Tile not found", 404)
	} else {
		w.Write(tileData)
	}
}

func managementInterface() {
	weatherUpdate = NewUIBroadcaster()
	trafficUpdate = NewUIBroadcaster()
	radarUpdate = NewUIBroadcaster()
	situationUpdate = NewUIBroadcaster()
	weatherRawUpdate = NewUIBroadcaster()
	gdl90Update = NewUIBroadcaster()

	http.HandleFunc("/", defaultServer)
	http.Handle("/logs/", http.StripPrefix("/logs/", http.FileServer(http.Dir("/var/log"))))
	http.HandleFunc("/view_logs/", viewLogs)

	http.HandleFunc("/gdl90",
		func(w http.ResponseWriter, req *http.Request) {
			s := websocket.Server{
				Handler: websocket.Handler(handleGDL90WS)}
			s.ServeHTTP(w, req)
		})
	http.HandleFunc("/status",
		func(w http.ResponseWriter, req *http.Request) {
			s := websocket.Server{
				Handler: websocket.Handler(handleStatusWS)}
			s.ServeHTTP(w, req)
		})
	http.HandleFunc("/situation",
		func(w http.ResponseWriter, req *http.Request) {
			s := websocket.Server{
				Handler: websocket.Handler(handleSituationWS)}
			s.ServeHTTP(w, req)
		})
	http.HandleFunc("/weather",
		func(w http.ResponseWriter, req *http.Request) {
			s := websocket.Server{
				Handler: websocket.Handler(handleWeatherWS)}
			s.ServeHTTP(w, req)
		})
	http.HandleFunc("/traffic",
		func(w http.ResponseWriter, req *http.Request) {
			s := websocket.Server{
				Handler: websocket.Handler(handleTrafficWS)}
			s.ServeHTTP(w, req)
		})
	http.HandleFunc("/radar",
		func(w http.ResponseWriter, req *http.Request) {
			s := websocket.Server{
				Handler: websocket.Handler(handleRadarWS)}
			s.ServeHTTP(w, req)
		})


	http.HandleFunc("/jsonio",
		func(w http.ResponseWriter, req *http.Request) {
			s := websocket.Server{
				Handler: websocket.Handler(handleJsonIo)}
			s.ServeHTTP(w, req)
		})

	http.HandleFunc("/getStatus", handleStatusRequest)
	http.HandleFunc("/getSituation", handleSituationRequest)
	http.HandleFunc("/getTowers", handleTowersRequest)
	http.HandleFunc("/getSatellites", handleSatellitesRequest)
	http.HandleFunc("/getSettings", handleSettingsGetRequest)
	http.HandleFunc("/setSettings", handleSettingsSetRequest)
	http.HandleFunc("/restart", handleRestartRequest)
	http.HandleFunc("/shutdown", handleShutdownRequest)
	http.HandleFunc("/reboot", handleRebootRequest)
	http.HandleFunc("/getClients", handleClientsGetRequest)
	http.HandleFunc("/updateUpload", handleUpdatePostRequest)
	http.HandleFunc("/roPartitionRebuild", handleroPartitionRebuild)
	http.HandleFunc("/develmodetoggle", handleDevelModeToggle)
	http.HandleFunc("/orientAHRS", handleOrientAHRS)
	http.HandleFunc("/calibrateAHRS", handleCalibrateAHRS)
	http.HandleFunc("/cageAHRS", handleCageAHRS)
	http.HandleFunc("/resetGMeter", handleResetGMeter)
	http.HandleFunc("/deletelogfile", handleDeleteLogFile)
	http.HandleFunc("/downloadlog", handleDownloadLogRequest)
	http.HandleFunc("/deleteahrslogfiles", handleDeleteAHRSLogFiles)
	http.HandleFunc("/downloadahrslogs", handleDownloadAHRSLogsRequest)
	http.HandleFunc("/downloaddb", handleDownloadDBRequest)
	http.HandleFunc("/flightlog/list", handleLogList)
	http.HandleFunc("/flightlog/export", handleLogExport)
	http.HandleFunc("/flightlog/delete", handleLogDelete)
	http.HandleFunc("/flightlog/setName", handleLogSetName)
	http.HandleFunc("/tiles/tilesets", handleTilesets)
	http.HandleFunc("/tiles/", handleTile)

	usr, _ := user.Current()
	addr := managementAddr
	if usr.Username != "root" {
		addr = ":8000" // Make sure we can run without root priviledges on different port
	}
	err := http.ListenAndServe(addr, nil)

	if err != nil {
		log.Printf("managementInterface ListenAndServe: %s\n", err.Error())
	}
}<|MERGE_RESOLUTION|>--- conflicted
+++ resolved
@@ -45,7 +45,6 @@
 	Value   bool   `json:"state"`
 }
 
-<<<<<<< HEAD
 type LogExportMessage struct {
 	LogId  int
 	Format string
@@ -53,7 +52,6 @@
 	IncludeTraffic bool
 }
 
-=======
 type MbTileConnectionCacheEntry struct {
 	Path string
 	Conn *sql.DB
@@ -81,7 +79,6 @@
 var mbtileConnectionCache = make(map[string]MbTileConnectionCacheEntry)
 
 
->>>>>>> b367e2b3
 // Weather updates channel.
 var weatherUpdate *uibroadcaster
 var trafficUpdate *uibroadcaster
