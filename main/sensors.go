package main

import (
	"fmt"
	"log"
	"math"
	"path/filepath"
	"time"

	"../sensors"

	"../goflying/ahrs"
	"../goflying/ahrsweb"
	"github.com/kidoman/embd"
	_ "github.com/kidoman/embd/host/all"
)

const (
	numRetries uint8   = 5
	invalid    float32 = float32(ahrs.Invalid)
)

var (
	i2cbus           embd.I2CBus
	myPressureReader sensors.PressureReader
	myIMUReader      sensors.IMUReader
	cage             chan (bool)
	analysisLogger   *ahrs.AHRSLogger
	ahrsCalibrating  bool
)

func initI2CSensors() {
	i2cbus = embd.NewI2CBus(1)

	go pollSensors()
	go sensorAttitudeSender()
	go updateAHRSStatus()
}

func pollSensors() {
	timer := time.NewTicker(4 * time.Second)
	for {
		<-timer.C

		// If it's not currently connected, try connecting to pressure sensor
		if globalSettings.BMP_Sensor_Enabled && !globalStatus.BMPConnected {
			log.Println("AHRS Info: attempting pressure sensor connection.")
			globalStatus.BMPConnected = initPressureSensor() // I2C temperature and pressure altitude.
			go tempAndPressureSender()
		}

		// If it's not currently connected, try connecting to IMU
		if globalSettings.IMU_Sensor_Enabled && !globalStatus.IMUConnected {
			log.Println("AHRS Info: attempting IMU connection.")
			globalStatus.IMUConnected = initIMU() // I2C accel/gyro/mag.
		}
	}
}

func initPressureSensor() (ok bool) {
	bmp, err := sensors.NewBMP280(&i2cbus, 100*time.Millisecond)
	if err == nil {
		myPressureReader = bmp
		log.Println("AHRS Info: Successfully initialized BMP280")
		return true
	}

	//TODO westphae: make bmp180.go to fit bmp interface

	log.Println("AHRS Info: couldn't initialize BMP280 or BMP180")
	return false
}

func tempAndPressureSender() {
	var (
		temp     float64
		press    float64
		altLast  = -9999.9
		altitude float64
		err      error
		dt       = 0.1
		failnum  uint8
	)

	// Initialize variables for rate of climb calc
	u := 5 / (5 + float32(dt)) // Use 5 sec decay time for rate of climb, slightly faster than typical VSI

	timer := time.NewTicker(time.Duration(1000*dt) * time.Millisecond)
	for globalSettings.BMP_Sensor_Enabled && globalStatus.BMPConnected {
		<-timer.C

		// Read temperature and pressure altitude.
		temp, err = myPressureReader.Temperature()
		if err != nil {
			log.Printf("AHRS Error: Couldn't read temperature from sensor: %s", err)
		}
		press, err = myPressureReader.Pressure()
		if err != nil {
			log.Printf("AHRS Error: Couldn't read pressure from sensor: %s", err)
			failnum++
			if failnum > numRetries {
				log.Printf("AHRS Error: Couldn't read pressure from sensor %d times, closing BMP: %s", failnum, err)
				myPressureReader.Close()
				globalStatus.BMPConnected = false // Try reconnecting a little later
				break
			}
		}

		// Update the Situation data.
		mySituation.muBaro.Lock()
		mySituation.BaroLastMeasurementTime = stratuxClock.Time
		mySituation.BaroTemperature = float32(temp)
		altitude = CalcAltitude(press)
		mySituation.BaroPressureAltitude = float32(altitude)
		if altLast < -2000 {
			altLast = altitude // Initialize
		}
		// Assuming timer is reasonably accurate, use a regular ewma
		mySituation.BaroVerticalSpeed = u*mySituation.BaroVerticalSpeed + (1-u)*float32(altitude-altLast)/(float32(dt)/60)
		mySituation.muBaro.Unlock()
		altLast = altitude
	}
	mySituation.BaroPressureAltitude = 99999
	mySituation.BaroVerticalSpeed = 99999
}

func initIMU() (ok bool) {
	log.Println("AHRS Info: attempting to connect to MPU9250")
	imu, err := sensors.NewMPU9250()
	if err == nil {
		myIMUReader = imu
		time.Sleep(200 * time.Millisecond)
		log.Println("AHRS Info: Successfully connected MPU9250")
		return true
	}

	// TODO westphae: try to connect to MPU9150 or other IMUs.

	log.Println("AHRS Error: couldn't initialize MPU9250")
	return false
}

func sensorAttitudeSender() {
	var (
		roll, pitch, heading float64
		t                    time.Time
		s                    ahrs.AHRSProvider
		m                    *ahrs.Measurement
		a, b, c, d, mm       [3]float64    // IMU measurements: accel, gyro, accel bias, gyro bias, magnetometer
		ff                   [3][3]float64 // Sensor orientation matrix
		cc                   float64
		mpuError, magError   error
		failnum              uint8
	)
	log.Println("AHRS Info: initializing new Simple AHRS")
	s = ahrs.InitializeSimple()
	SetAHRSConfig(globalSettings.AHRSSmoothingConstant, globalSettings.AHRSGPSWeight)
	m = ahrs.NewMeasurement()
	cage = make(chan (bool), 1)

	// Set up loggers for analysis
	ahrswebListener, err := ahrsweb.NewKalmanListener()
	if err != nil {
		log.Printf("AHRS Info: couldn't start ahrswebListener: %s\n", err.Error())
	} else {
		log.Println("AHRS Info: ahrswebListener started on port 8000")
		defer ahrswebListener.Close()
	}

	// Need a sampling freq faster than 10Hz
	timer := time.NewTicker(50 * time.Millisecond) // ~20Hz update.
	for {
		select { // Don't block if cage isn't receiving: only need one cage in the queue at a time.
		case cage <- true:
		default:
		}

		failnum = 0
		<-timer.C
		for globalSettings.IMU_Sensor_Enabled && globalStatus.IMUConnected {
			<-timer.C
			select {
			case <-cage:
				log.Println("AHRS Info: Calibrating IMU")
				ahrsCalibrating = true
				//TODO westphae: check for errors when reading IMU
				myIMUReader.Read() // Clear out the averages
				time.Sleep(1 * time.Second)
				_, d[0], d[1], d[2], c[0], c[1], c[2], _, _, _, _, _ = myIMUReader.Read()
				ff = *makeSensorRotationMatrix([3]float64{c[0], c[1], c[2]})
				log.Printf("AHRS Info: IMU Calibrated: accel %6f %6f %6f; gyro %6f %6f %6f\n",
					c[0], c[1], c[2], d[0], d[1], d[2])
				ahrsCalibrating = false
				cc = math.Sqrt(c[0]*c[0] + c[1]*c[1] + c[2]*c[2])
				s.Reset()
			default:
			}

			t = stratuxClock.Time
			m.T = float64(t.UnixNano()/1000) / 1e6

			_, b[0], b[1], b[2], a[0], a[1], a[2], mm[0], mm[1], mm[2], mpuError, magError = myIMUReader.Read()
			a[0] /= cc
			a[1] /= cc
			a[2] /= cc
			b[0] -= d[0]
			b[1] -= d[1]
			b[2] -= d[2]
			m.A1 = -(ff[0][0]*a[0] + ff[0][1]*a[1] + ff[0][2]*a[2])
			m.A2 = -(ff[1][0]*a[0] + ff[1][1]*a[1] + ff[1][2]*a[2])
			m.A3 = -(ff[2][0]*a[0] + ff[2][1]*a[1] + ff[2][2]*a[2])
			m.B1 = ff[0][0]*b[0] + ff[0][1]*b[1] + ff[0][2]*b[2]
			m.B2 = ff[1][0]*b[0] + ff[1][1]*b[1] + ff[1][2]*b[2]
			m.B3 = ff[2][0]*b[0] + ff[2][1]*b[1] + ff[2][2]*b[2]
			m.M1 = ff[0][0]*mm[0] + ff[0][1]*mm[1] + ff[0][2]*mm[2]
			m.M2 = ff[1][0]*mm[0] + ff[1][1]*mm[1] + ff[1][2]*mm[2]
			m.M3 = ff[2][0]*mm[0] + ff[2][1]*mm[1] + ff[2][2]*mm[2]
			m.SValid = mpuError == nil
			m.MValid = magError == nil
			if mpuError != nil {
				log.Printf("AHRS Gyro/Accel Error: %s\n", mpuError)
				failnum++
				if failnum > numRetries {
					log.Printf("AHRS Gyro/Accel Error: failed to read %d times, restarting: %s\n",
						failnum-1, mpuError)
					myIMUReader.Close()
					globalStatus.IMUConnected = false
				}
				continue
			}
			failnum = 0
			if magError != nil {
				log.Printf("AHRS Magnetometer Error, not using for this run: %s\n", magError)
				m.MValid = false
				// Don't necessarily disconnect here, unless AHRSProvider deeply depends on magnetometer
			}

			m.TW = float64(mySituation.GPSLastGroundTrackTime.UnixNano()/1000) / 1e6
			m.WValid = t.Sub(mySituation.GPSLastGroundTrackTime) < 3000*time.Millisecond
			if m.WValid {
				m.W1 = mySituation.GPSGroundSpeed * math.Sin(float64(mySituation.GPSTrueCourse)*ahrs.Deg)
				m.W2 = mySituation.GPSGroundSpeed * math.Cos(float64(mySituation.GPSTrueCourse)*ahrs.Deg)
				if globalSettings.BMP_Sensor_Enabled && globalStatus.BMPConnected {
					m.W3 = float64(mySituation.BaroVerticalSpeed * 60 / 6076.12)
				} else {
					m.W3 = float64(mySituation.GPSVerticalSpeed) * 3600 / 6076.12
				}
			}

			// Run the AHRS calcs
			s.Compute(m)

			// If we have valid AHRS info, then update mySituation
			mySituation.muAttitude.Lock()
			if s.Valid() {
				roll, pitch, heading = s.RollPitchHeading()
				mySituation.AHRSRoll = float32(roll / ahrs.Deg)
				mySituation.AHRSPitch = float32(pitch / ahrs.Deg)
				mySituation.AHRSGyroHeading = float32(heading / ahrs.Deg)

				// TODO westphae: until magnetometer calibration is performed, no mag heading
				mySituation.AHRSMagHeading = invalid
				mySituation.AHRSSlipSkid = float32(s.SlipSkid())
				mySituation.AHRSTurnRate = float32(s.RateOfTurn())
				mySituation.AHRSGLoad = float32(s.GLoad())
				if mySituation.AHRSGLoad < mySituation.AHRSGLoadMin || mySituation.AHRSGLoadMin == 0 {
					mySituation.AHRSGLoadMin = mySituation.AHRSGLoad
				}
				if mySituation.AHRSGLoad > mySituation.AHRSGLoadMax {
					mySituation.AHRSGLoadMax = mySituation.AHRSGLoad
				}

				mySituation.AHRSLastAttitudeTime = t
			} else {
				s.Reset()
				mySituation.AHRSRoll = invalid
				mySituation.AHRSPitch = invalid
				mySituation.AHRSGyroHeading = invalid
				mySituation.AHRSMagHeading = invalid
				mySituation.AHRSSlipSkid = invalid
				mySituation.AHRSTurnRate = invalid
				mySituation.AHRSGLoad = invalid
				mySituation.AHRSGLoadMin = invalid
				mySituation.AHRSGLoadMax = 0
				mySituation.AHRSLastAttitudeTime = time.Time{}
			}
			mySituation.muAttitude.Unlock()

			makeAHRSGDL90Report() // Send whether or not valid - the function will invalidate the values as appropriate
			// makeFFAHRSSimReport() // Simultaneous use of GDL90 and FFSIM not supported in FF 7.5.1 or later. Function definition will be kept for AHRS debugging and future workarounds.

			// Send to AHRS debugging server:
			if ahrswebListener != nil {
				if err = ahrswebListener.Send(s.GetState(), m); err != nil {
					log.Printf("Error writing to ahrsweb: %s\n", err)
					ahrswebListener = nil
				}
			}

			// Log it to csv for analysis
			if globalSettings.AHRSLog && usage.Usage() < 0.95 {
				if analysisLogger == nil {
					analysisFilename := filepath.Join(logDirf, fmt.Sprintf("sensors_%s.csv",
						time.Now().Format("20060102_150405")))
					analysisLogger = ahrs.NewAHRSLogger(analysisFilename, s.GetLogMap())
				}

				if analysisLogger != nil {
					analysisLogger.Log()
				}
			} else {
				analysisLogger = nil
			}
		}
	}
}

func makeSensorRotationMatrix(g [3]float64) (rotmat *[3][3]float64) {
	f := globalSettings.IMUMapping
	if globalSettings.IMUMapping[0] == 0 { // if unset, default to some standard orientation
		globalSettings.IMUMapping[0] = -1 // +2 for RY836AI
		globalSettings.IMUMapping[1] = -3 // +3 for RY836AI
		saveSettings()
	}

	// This is the "forward direction" chosen during the orientation process.
	var x *[3]float64 = new([3]float64)
	if f[0] < 0 {
		x[-f[0]-1] = -1
	} else {
		x[+f[0]-1] = +1
	}

	// Normalize the gravity vector to be 1 G.
	z, _ := ahrs.MakeUnitVector(g)

	rotmat, _ = ahrs.MakeHardSoftRotationMatrix(*z, *x, [3]float64{0, 0, 1}, [3]float64{1, 0, 0})
	return rotmat
}

// This is used in the orientation process where the user specifies the forward and up directions.
func getMinAccelDirection() (i int, err error) {
	_, _, _, _, a1, a2, a3, _, _, _, err, _ := myIMUReader.Read()
	if err != nil {
		return
	}
	log.Printf("AHRS Info: sensor orientation accels %1.3f %1.3f %1.3f\n", a1, a2, a3)
	switch {
	case math.Abs(a1) > math.Abs(a2) && math.Abs(a1) > math.Abs(a3):
		if a1 > 0 {
			i = 1
		} else {
			i = -1
		}
	case math.Abs(a2) > math.Abs(a3) && math.Abs(a2) > math.Abs(a1):
		if a2 > 0 {
			i = 2
		} else {
			i = -2
		}
	case math.Abs(a3) > math.Abs(a1) && math.Abs(a3) > math.Abs(a2):
		if a3 > 0 {
			i = 3
		} else {
			i = -3
		}
	default:
		err = fmt.Errorf("couldn't determine biggest accel from %1.3f %1.3f %1.3f", a1, a2, a3)
	}

	return
}

// CageAHRS sends a signal to the AHRSProvider that it should be reset.
func CageAHRS() {
	cage <- true
}

<<<<<<< HEAD
// SetAHRSConfig TODO westphae remove after debugging
func SetAHRSConfig(smoothConst, weight float64) {
	ahrs.SetConfig(smoothConst, weight)
=======
// ResetAHRSGLoad resets the min and max to the current G load value.
func ResetAHRSGLoad() {
	mySituation.AHRSGLoadMax = mySituation.AHRSGLoad
	mySituation.AHRSGLoadMin = mySituation.AHRSGLoad
>>>>>>> 8aeb5d28
}

func updateAHRSStatus() {
	var (
		msg    uint8
		imu    bool
		ticker *time.Ticker
	)

	ticker = time.NewTicker(250 * time.Millisecond)

	for {
		<-ticker.C
		msg = 0

		// GPS valid
		if stratuxClock.Time.Sub(mySituation.GPSLastGroundTrackTime) < 3000*time.Millisecond {
			msg++
		}
		// IMU is being used
		imu = globalSettings.IMU_Sensor_Enabled && globalStatus.IMUConnected
		if imu {
			msg += 1 << 1
		}
		// BMP is being used
		if globalSettings.BMP_Sensor_Enabled && globalStatus.BMPConnected {
			msg += 1 << 2
		}
		// IMU is doing a calibration
		if ahrsCalibrating {
			msg += 1 << 3
		}
		// Logging to csv
		if imu && analysisLogger != nil {
			msg += 1 << 4
		}
		mySituation.AHRSStatus = msg
	}
}<|MERGE_RESOLUTION|>--- conflicted
+++ resolved
@@ -376,16 +376,15 @@
 	cage <- true
 }
 
-<<<<<<< HEAD
 // SetAHRSConfig TODO westphae remove after debugging
 func SetAHRSConfig(smoothConst, weight float64) {
 	ahrs.SetConfig(smoothConst, weight)
-=======
+}
+
 // ResetAHRSGLoad resets the min and max to the current G load value.
 func ResetAHRSGLoad() {
 	mySituation.AHRSGLoadMax = mySituation.AHRSGLoad
 	mySituation.AHRSGLoadMin = mySituation.AHRSGLoad
->>>>>>> 8aeb5d28
 }
 
 func updateAHRSStatus() {
