/*
	Copyright (c) 2015-2016 Christopher Young
	Distributable under the terms of The "BSD New"" License
	that can be found in the LICENSE file, herein included
	as part of this header.

	ry835ai.go: GPS functions, GPS init, AHRS status messages, other external sensor monitoring.
*/

package main

import (
	"fmt"
	"log"
	"math"
	"strconv"
	"strings"
	"sync"
	"time"

	"bufio"

	"github.com/kidoman/embd"
	_ "github.com/kidoman/embd/host/all"
	"github.com/kidoman/embd/sensor/bmp180"
	"github.com/tarm/serial"

	"os"
	"os/exec"

	"../mpu6050"
)

const (
	SAT_TYPE_UNKNOWN = 0  // default type
	SAT_TYPE_GPS     = 1  // GPxxx; NMEA IDs 1-32
	SAT_TYPE_GLONASS = 2  // GLxxx; NMEA IDs 65-88
	SAT_TYPE_GALILEO = 3  // GAxxx; NMEA IDs unknown
	SAT_TYPE_BEIDOU  = 4  // GBxxx; NMEA IDs 201-235
	SAT_TYPE_SBAS    = 10 // NMEA IDs 33-54
)

type SatelliteInfo struct {
	SatelliteNMEA    uint8     // NMEA ID of the satellite. 1-32 is GPS, 33-54 is SBAS, 65-88 is Glonass.
	SatelliteID      string    // Formatted code indicating source and PRN code. e.g. S138==WAAS satellite 138, G2==GPS satellites 2
	Elevation        int16     // Angle above local horizon, -xx to +90
	Azimuth          int16     // Bearing (degrees true), 0-359
	Signal           int8      // Signal strength, 0 - 99; -99 indicates no reception
	Type             uint8     // Type of satellite (GPS, GLONASS, Galileo, SBAS)
	TimeLastSolution time.Time // Time (system ticker) a solution was last calculated using this satellite
	TimeLastSeen     time.Time // Time (system ticker) a signal was last received from this satellite
	TimeLastTracked  time.Time // Time (system ticker) this satellite was tracked (almanac data)
	InSolution       bool      // True if satellite is used in the position solution (reported by GSA message or PUBX,03)
}

type SituationData struct {
	mu_GPS     *sync.Mutex
	mu_GPSPerf *sync.Mutex
	// From GPS.
	LastFixSinceMidnightUTC  float32
	Lat                      float32
	Lng                      float32
	Quality                  uint8
	HeightAboveEllipsoid     float32 // GPS height above WGS84 ellipsoid, ft. This is specified by the GDL90 protocol, but most EFBs use MSL altitude instead. HAE is about 70-100 ft below GPS MSL altitude over most of the US.
	GeoidSep                 float32 // geoid separation, ft, MSL minus HAE (used in altitude calculation)
	Satellites               uint16  // satellites used in solution
	SatellitesTracked        uint16  // satellites tracked (almanac data received)
	SatellitesSeen           uint16  // satellites seen (signal received)
	Accuracy                 float32 // 95% confidence for horizontal position, meters.
	NACp                     uint8   // NACp categories are defined in AC 20-165A
	Alt                      float32 // Feet MSL
	AccuracyVert             float32 // 95% confidence for vertical position, meters
	GPSVertVel               float32 // GPS vertical velocity, feet per second
	LastFixLocalTime         time.Time
	TrueCourse               float32
	GPSTurnRate              float64 // calculated GPS rate of turn, degrees per second
	GroundSpeed              uint16
	LastGroundTrackTime      time.Time
	GPSTime                  time.Time
	LastGPSTimeTime          time.Time // stratuxClock time since last GPS time received.
	LastValidNMEAMessageTime time.Time // time valid NMEA message last seen
	LastValidNMEAMessage     string    // last NMEA message processed.

	mu_Attitude *sync.Mutex

	// From BMP180 pressure sensor.
	Temp              float64
	Pressure_alt      float64
	LastTempPressTime time.Time

	// From MPU6050 accel/gyro.
	Pitch            float64
	Roll             float64
	Gyro_heading     float64
	LastAttitudeTime time.Time
}

/*
myGPSPerfStats used to track short-term position / velocity trends, used to feed dynamic AHRS model. Use floats for better resolution of calculated data.
*/
type gpsPerfStats struct {
	stratuxTime   uint64  // time since Stratux start, msec
	nmeaTime      float32 // timestamp from NMEA message
	msgType       string  // NMEA message type
	gsf           float32 // knots
	coursef       float32 // true course [degrees]
	alt           float32 // gps altitude, ft msl
	vv            float32 // vertical velocity, ft/sec
	gpsTurnRate   float64 // calculated turn rate, deg/sec. Right turn is positive.
	gpsPitch      float64 // estimated pitch angle, deg. Calculated from gps ground speed and VV. Equal to flight path angle.
	gpsRoll       float64 // estimated roll angle from turn rate and groundspeed, deg. Assumes airplane in coordinated turns.
	gpsLoadFactor float64 // estimated load factor from turn rate and groundspeed, "gee". Assumes airplane in coordinated turns.
}

var gpsPerf gpsPerfStats
var myGPSPerfStats []gpsPerfStats

var serialConfig *serial.Config
var serialPort *serial.Port

var readyToInitGPS bool // TO-DO: replace with channel control to terminate goroutine when complete

var satelliteMutex *sync.Mutex
var Satellites map[string]SatelliteInfo

/*
u-blox5_Referenzmanual.pdf
Platform settings
Airborne <2g Recommended for typical airborne environment. No 2D position fixes supported.
p.91 - CFG-MSG
Navigation/Measurement Rate Settings
Header 0xB5 0x62
ID 0x06 0x08
0x0064 (100 ms)
0x0001
0x0001 (GPS time)
{0xB5, 0x62, 0x06, 0x08, 0x00, 0x64, 0x00, 0x01, 0x00, 0x01}
p.109 CFG-NAV5 (0x06 0x24)
Poll Navigation Engine Settings
*/

/*
	chksumUBX()
		returns the two-byte Fletcher algorithm checksum of byte array msg.
		This is used in configuration messages for the u-blox GPS. See p. 97 of the
		u-blox M8 Receiver Description.
*/

func chksumUBX(msg []byte) []byte {
	ret := make([]byte, 2)
	for i := 0; i < len(msg); i++ {
		ret[0] = ret[0] + msg[i]
		ret[1] = ret[1] + ret[0]
	}
	return ret
}

/*
	makeUBXCFG()
		creates a UBX-formatted package consisting of two sync characters,
		class, ID, payload length in bytes (2-byte little endian), payload, and checksum.
		See p. 95 of the u-blox M8 Receiver Description.
*/
func makeUBXCFG(class, id byte, msglen uint16, msg []byte) []byte {
	ret := make([]byte, 6)
	ret[0] = 0xB5
	ret[1] = 0x62
	ret[2] = class
	ret[3] = id
	ret[4] = byte(msglen & 0xFF)
	ret[5] = byte((msglen >> 8) & 0xFF)
	ret = append(ret, msg...)
	chk := chksumUBX(ret[2:])
	ret = append(ret, chk[0])
	ret = append(ret, chk[1])
	return ret
}

func makeNMEACmd(cmd string) []byte {
	chk_sum := byte(0)
	for i := range cmd {
		chk_sum = chk_sum ^ byte(cmd[i])
	}
	return []byte(fmt.Sprintf("$%s*%02x\x0d\x0a", cmd, chk_sum))
}

func initGPSSerial() bool {
	var device string
	baudrate := int(9600)
	isSirfIV := bool(false)
	globalStatus.GPS_detected_type = 0 // reset detected type on each initialization

	if _, err := os.Stat("/dev/ublox8"); err == nil { // u-blox 8 (RY83xAI over USB).
		device = "/dev/ublox8"
	} else if _, err := os.Stat("/dev/ublox7"); err == nil { // u-blox 7 (VK-172, RY725AI over USB).
		device = "/dev/ublox7"
	} else if _, err := os.Stat("/dev/ublox6"); err == nil { // u-blox 6 (VK-162).
		device = "/dev/ublox6"
	} else if _, err := os.Stat("/dev/prolific0"); err == nil { // Assume it's a BU-353-S4 SIRF IV.
		//TODO: Check a "serialout" flag and/or deal with multiple prolific devices.
		isSirfIV = true
		baudrate = 4800
		device = "/dev/prolific0"
	} else if _, err := os.Stat("/dev/ttyAMA0"); err == nil { // ttyAMA0 is PL011 UART (GPIO pins 8 and 10) on all RPi.
		device = "/dev/ttyAMA0"
	} else {
		log.Printf("No suitable device found.\n")
		return false
	}
	if globalSettings.DEBUG {
		log.Printf("Using %s for GPS\n", device)
	}

	/* Developer option -- uncomment to allow "hot" configuration of GPS (assuming 38.4 kpbs on warm start)
		serialConfig = &serial.Config{Name: device, Baud: 38400}
		p, err := serial.OpenPort(serialConfig)
		if err != nil {
			log.Printf("serial port err: %s\n", err.Error())
			return false
		} else { // reset port to 9600 baud for configuration
		        cfg1 := make([]byte, 20)
		        cfg1[0] = 0x01 // portID.
		        cfg1[1] = 0x00 // res0.
		        cfg1[2] = 0x00 // res1.
		        cfg1[3] = 0x00 // res1.

	        	//      [   7   ] [   6   ] [   5   ] [   4   ]
		        //      0000 0000 0000 0000 1000 0000 1100 0000
		        // UART mode. 0 stop bits, no parity, 8 data bits. Little endian order.
		        cfg1[4] = 0xC0
		        cfg1[5] = 0x08
		        cfg1[6] = 0x00
		        cfg1[7] = 0x00

	        	// Baud rate. Little endian order.
		        bdrt1 := uint32(9600)
		        cfg1[11] = byte((bdrt1 >> 24) & 0xFF)
		        cfg1[10] = byte((bdrt1 >> 16) & 0xFF)
		        cfg1[9] = byte((bdrt1 >> 8) & 0xFF)
		        cfg1[8] = byte(bdrt1 & 0xFF)

	        	// inProtoMask. NMEA and UBX. Little endian.
		        cfg1[12] = 0x03
		        cfg1[13] = 0x00

		        // outProtoMask. NMEA. Little endian.
		        cfg1[14] = 0x02
		        cfg1[15] = 0x00

	        	cfg1[16] = 0x00 // flags.
		        cfg1[17] = 0x00 // flags.

	        	cfg1[18] = 0x00 //pad.
		        cfg1[19] = 0x00 //pad.

	        	p.Write(makeUBXCFG(0x06, 0x00, 20, cfg1))
			p.Close()
		}

		-- End developer option */

	// Open port at default baud for config.
	serialConfig = &serial.Config{Name: device, Baud: baudrate}
	p, err := serial.OpenPort(serialConfig)
	if err != nil {
		log.Printf("serial port err: %s\n", err.Error())
		return false
	}

	if isSirfIV {
		log.Printf("Using SiRFIV config.\n")
		// Enable 38400 baud.
		p.Write(makeNMEACmd("PSRF100,1,38400,8,1,0"))
		baudrate = 38400
		p.Close()

		time.Sleep(250 * time.Millisecond)
		// Re-open port at newly configured baud so we can configure 5Hz messages.
		serialConfig = &serial.Config{Name: device, Baud: baudrate}
		p, err = serial.OpenPort(serialConfig)

		// Enable 5Hz. (To switch back to 1Hz: $PSRF103,00,7,00,0*22)
		p.Write(makeNMEACmd("PSRF103,00,6,00,0"))

		// Enable GGA.
		p.Write(makeNMEACmd("PSRF103,00,00,01,01"))
		// Enable GSA.
		p.Write(makeNMEACmd("PSRF103,02,00,01,01"))
		// Enable RMC.
		p.Write(makeNMEACmd("PSRF103,04,00,01,01"))
		// Enable VTG.
		p.Write(makeNMEACmd("PSRF103,05,00,01,01"))
		// Enable GSV (once every 5 position updates)
		p.Write(makeNMEACmd("PSRF103,03,00,05,01"))

		if globalSettings.DEBUG {
			log.Printf("Finished writing SiRF GPS config to %s. Opening port to test connection.\n", device)
		}
	} else {
		// Set 5 Hz update. Little endian order.
		//p.Write(makeUBXCFG(0x06, 0x08, 6, []byte{0x64, 0x00, 0x01, 0x00, 0x01, 0x00})) // 10 Hz
		p.Write(makeUBXCFG(0x06, 0x08, 6, []byte{0xc8, 0x00, 0x01, 0x00, 0x01, 0x00})) // 5 Hz

		// Set navigation settings.
		nav := make([]byte, 36)
		nav[0] = 0x05 // Set dyn and fixMode only.
		nav[1] = 0x00
		// dyn.
		nav[2] = 0x07 // "Airborne with >2g Acceleration".
		nav[3] = 0x02 // 3D only.

		p.Write(makeUBXCFG(0x06, 0x24, 36, nav))

		// GNSS configuration CFG-GNSS for ublox 7 higher, p. 125 (v8)
		// NOTE: Max position rate = 5 Hz if GPS+GLONASS used.

		// TESTING: 5Hz unified GPS + GLONASS

		// Disable GLONASS to enable 10 Hz solution rate. GLONASS is not used
		// for SBAS (WAAS), so little real-world impact.

		cfgGnss := []byte{0x00, 0x20, 0x20, 0x05}
		gps := []byte{0x00, 0x08, 0x10, 0x00, 0x01, 0x00, 0x01, 0x01}  // enable GPS with 8-16 tracking channels
		sbas := []byte{0x01, 0x02, 0x03, 0x00, 0x01, 0x00, 0x01, 0x01} // enable SBAS (WAAS) with 2-3 tracking channels
		beidou := []byte{0x03, 0x00, 0x10, 0x00, 0x00, 0x00, 0x01, 0x01}
		qzss := []byte{0x05, 0x00, 0x03, 0x00, 0x00, 0x00, 0x01, 0x01}
		//glonass := []byte{0x06, 0x04, 0x0E, 0x00, 0x00, 0x00, 0x01, 0x01} // this disables GLONASS
		glonass := []byte{0x06, 0x08, 0x0E, 0x00, 0x01, 0x00, 0x01, 0x01} // this enables GLONASS with 8-14 tracking channels
		cfgGnss = append(cfgGnss, gps...)
		cfgGnss = append(cfgGnss, sbas...)
		cfgGnss = append(cfgGnss, beidou...)
		cfgGnss = append(cfgGnss, qzss...)
		cfgGnss = append(cfgGnss, glonass...)
		p.Write(makeUBXCFG(0x06, 0x3E, uint16(len(cfgGnss)), cfgGnss))

		// SBAS configuration for ublox 6 and higher
		p.Write(makeUBXCFG(0x06, 0x16, 8, []byte{0x01, 0x07, 0x03, 0x00, 0x00, 0x00, 0x00, 0x00}))

		// Message output configuration: UBX,00 (position) on each calculated fix; UBX,03 (satellite info) every 5th fix,
		//  UBX,04 (timing) every 10th, GGA (NMEA position) every 5th. All other NMEA messages disabled.

		//                                             Msg   DDC   UART1 UART2 USB   I2C   Res
		p.Write(makeUBXCFG(0x06, 0x01, 8, []byte{0xF0, 0x00, 0x00, 0x05, 0x00, 0x05, 0x00, 0x01})) // GGA enabled every 5th message
		p.Write(makeUBXCFG(0x06, 0x01, 8, []byte{0xF0, 0x01, 0x00, 0x00, 0x00, 0x00, 0x00, 0x01})) // GLL disabled
		p.Write(makeUBXCFG(0x06, 0x01, 8, []byte{0xF0, 0x02, 0x00, 0x00, 0x00, 0x00, 0x00, 0x01})) // GSA disabled
		//p.Write(makeUBXCFG(0x06, 0x01, 8, []byte{0xF0, 0x02, 0x00, 0x05, 0x00, 0x05, 0x00, 0x01})) // GSA enabled disabled every 5th position (used for testing only)
		p.Write(makeUBXCFG(0x06, 0x01, 8, []byte{0xF0, 0x03, 0x00, 0x00, 0x00, 0x00, 0x00, 0x01})) // GSV disabled
		//p.Write(makeUBXCFG(0x06, 0x01, 8, []byte{0xF0, 0x03, 0x00, 0x05, 0x00, 0x05, 0x00, 0x01})) // GSV enabled for every 5th position (used for testing only)
		p.Write(makeUBXCFG(0x06, 0x01, 8, []byte{0xF0, 0x04, 0x00, 0x00, 0x00, 0x00, 0x00, 0x01})) // RMC
		p.Write(makeUBXCFG(0x06, 0x01, 8, []byte{0xF0, 0x05, 0x00, 0x00, 0x00, 0x00, 0x00, 0x01})) // VGT
		p.Write(makeUBXCFG(0x06, 0x01, 8, []byte{0xF0, 0x06, 0x00, 0x00, 0x00, 0x00, 0x00, 0x00})) // GRS
		p.Write(makeUBXCFG(0x06, 0x01, 8, []byte{0xF0, 0x07, 0x00, 0x00, 0x00, 0x00, 0x00, 0x00})) // GST
		p.Write(makeUBXCFG(0x06, 0x01, 8, []byte{0xF0, 0x08, 0x00, 0x00, 0x00, 0x00, 0x00, 0x00})) // ZDA
		p.Write(makeUBXCFG(0x06, 0x01, 8, []byte{0xF0, 0x09, 0x00, 0x00, 0x00, 0x00, 0x00, 0x00})) // GBS
		p.Write(makeUBXCFG(0x06, 0x01, 8, []byte{0xF0, 0x0A, 0x00, 0x00, 0x00, 0x00, 0x00, 0x00})) // DTM
		p.Write(makeUBXCFG(0x06, 0x01, 8, []byte{0xF0, 0x0D, 0x00, 0x00, 0x00, 0x00, 0x00, 0x00})) // GNS
		p.Write(makeUBXCFG(0x06, 0x01, 8, []byte{0xF0, 0x0E, 0x00, 0x00, 0x00, 0x00, 0x00, 0x00})) // ???
		p.Write(makeUBXCFG(0x06, 0x01, 8, []byte{0xF0, 0x0F, 0x00, 0x00, 0x00, 0x00, 0x00, 0x00})) // VLW
		p.Write(makeUBXCFG(0x06, 0x01, 8, []byte{0xF1, 0x00, 0x01, 0x01, 0x01, 0x01, 0x01, 0x00})) // Ublox,0
		p.Write(makeUBXCFG(0x06, 0x01, 8, []byte{0xF1, 0x03, 0x05, 0x05, 0x05, 0x05, 0x05, 0x00})) // Ublox,3
		p.Write(makeUBXCFG(0x06, 0x01, 8, []byte{0xF1, 0x04, 0x0A, 0x0A, 0x0A, 0x0A, 0x0A, 0x00})) // Ublox,4

		// Reconfigure serial port.
		cfg := make([]byte, 20)
		cfg[0] = 0x01 // portID.
		cfg[1] = 0x00 // res0.
		cfg[2] = 0x00 // res1.
		cfg[3] = 0x00 // res1.

		//      [   7   ] [   6   ] [   5   ] [   4   ]
		//	0000 0000 0000 0000 0000 10x0 1100 0000
		// UART mode. 0 stop bits, no parity, 8 data bits. Little endian order.
		cfg[4] = 0xC0
		cfg[5] = 0x08
		cfg[6] = 0x00
		cfg[7] = 0x00

		// Baud rate. Little endian order.
		bdrt := uint32(38400)
		cfg[11] = byte((bdrt >> 24) & 0xFF)
		cfg[10] = byte((bdrt >> 16) & 0xFF)
		cfg[9] = byte((bdrt >> 8) & 0xFF)
		cfg[8] = byte(bdrt & 0xFF)

		// inProtoMask. NMEA and UBX. Little endian.
		cfg[12] = 0x03
		cfg[13] = 0x00

		// outProtoMask. NMEA. Little endian.
		cfg[14] = 0x02
		cfg[15] = 0x00

		cfg[16] = 0x00 // flags.
		cfg[17] = 0x00 // flags.

		cfg[18] = 0x00 //pad.
		cfg[19] = 0x00 //pad.

		p.Write(makeUBXCFG(0x06, 0x00, 20, cfg))
		//	time.Sleep(100* time.Millisecond) // pause and wait for the GPS to finish configuring itself before closing / reopening the port
		baudrate = 38400

		if globalSettings.DEBUG {
			log.Printf("Finished writing u-blox GPS config to %s. Opening port to test connection.\n", device)
		}
	}
	p.Close()

	time.Sleep(250 * time.Millisecond)
	// Re-open port at newly configured baud so we can read messages. ReadTimeout is set to keep from blocking the gpsSerialReader() on misconfigures or ttyAMA disconnects
	serialConfig = &serial.Config{Name: device, Baud: baudrate, ReadTimeout: time.Millisecond * 2500}
	p, err = serial.OpenPort(serialConfig)
	if err != nil {
		log.Printf("serial port err: %s\n", err.Error())
		return false
	}

	serialPort = p
	return true
}

// func validateNMEAChecksum determines if a string is a properly formatted NMEA sentence with a valid checksum.
//
// If the input string is valid, output is the input stripped of the "$" token and checksum, along with a boolean 'true'
// If the input string is the incorrect format, the checksum is missing/invalid, or checksum calculation fails, an error string and
// boolean 'false' are returned
//
// Checksum is calculated as XOR of all bytes between "$" and "*"

func validateNMEAChecksum(s string) (string, bool) {
	//validate format. NMEA sentences start with "$" and end in "*xx" where xx is the XOR value of all bytes between
	if !(strings.HasPrefix(s, "$") && strings.Contains(s, "*")) {
		return "Invalid NMEA message", false
	}

	// strip leading "$" and split at "*"
	s_split := strings.Split(strings.TrimPrefix(s, "$"), "*")
	s_out := s_split[0]
	s_cs := s_split[1]

	if len(s_cs) < 2 {
		return "Missing checksum. Fewer than two bytes after asterisk", false
	}

	cs, err := strconv.ParseUint(s_cs[:2], 16, 8)
	if err != nil {
		return "Invalid checksum", false
	}

	cs_calc := byte(0)
	for i := range s_out {
		cs_calc = cs_calc ^ byte(s_out[i])
	}

	if cs_calc != byte(cs) {
		return fmt.Sprintf("Checksum failed. Calculated %#X; expected %#X", cs_calc, cs), false
	}

	return s_out, true
}

//  Only count this heading if a "sustained" >7 kts is obtained. This filters out a lot of heading
//  changes while on the ground and "movement" is really only changes in GPS fix as it settles down.
//TODO: Some more robust checking above current and last speed.
//TODO: Dynamic adjust for gain based on groundspeed
func setTrueCourse(groundSpeed uint16, trueCourse float64) {
	if myMPU6050 != nil && globalStatus.RY835AI_connected && globalSettings.AHRS_Enabled {
		if mySituation.GroundSpeed >= 7 && groundSpeed >= 7 {
			myMPU6050.ResetHeading(trueCourse, 0.10)
		}
	}
}

/*
calcGPSAttitude estimates turn rate, pitch, and roll based on recent GPS groundspeed, track, and altitude / vertical speed.

Method uses stored performance statistics from myGPSPerfStats[]. Ideally, calculation is based on most recent 1.5 seconds of data,
assuming 10 Hz sampling frequency. Lower frequency sample rates will increase calculation window for smoother response, at the
cost of slightly increased lag.

(c) 2016 AvSquirrel (https://github.com/AvSquirrel) . All rights reserved.
Distributable under the terms of the "BSD-New" License that can be found in
the LICENSE file, herein included as part of this header.
*/

func calcGPSAttitude() bool {
	// check slice length. Return error if empty set or set zero values
	mySituation.mu_GPSPerf.Lock()
	defer mySituation.mu_GPSPerf.Unlock()
	length := len(myGPSPerfStats)
	index := length - 1

	if length == 0 {
		log.Printf("GPS attitude: No data received yet. Not calculating attitude.\n")
		return false
	} else if length == 1 {
		//log.Printf("myGPSPerfStats has one data point. Setting statistics to zero.\n")
		myGPSPerfStats[index].gpsTurnRate = 0
		myGPSPerfStats[index].gpsPitch = 0
		myGPSPerfStats[index].gpsRoll = 0
		return false
	}

	// check if GPS data was put in the structure more than three seconds ago -- this shouldn't happen unless something is wrong.
	if (stratuxClock.Milliseconds - myGPSPerfStats[index].stratuxTime) > 3000 {
		myGPSPerfStats[index].gpsTurnRate = 0
		myGPSPerfStats[index].gpsPitch = 0
		myGPSPerfStats[index].gpsRoll = 0
		log.Printf("GPS attitude: GPS data is more than three seconds old. Setting attitude to zero.\n")
		return false
	}

	// check time interval between samples
	t1 := myGPSPerfStats[index].nmeaTime
	t0 := myGPSPerfStats[index-1].nmeaTime
	dt := t1 - t0

	// first time error case: index is more than three seconds ahead of index-1
	if dt > 3 {
		log.Printf("GPS attitude: Can't calculate GPS attitude. Reference data is old. dt = %v\n", dt)
		return false
	}

	// second case: index is behind index-1. This could be result of day rollover. If time is within n seconds of UTC,
	// we rebase to the previous day, and will re-rebase the entire slice forward to the current day once all values roll over.
	// TO-DO: Validate by testing at 0000Z
	if dt < 0 {
		log.Printf("GPS attitude: Current GPS time (%.2f) is older than last GPS time (%.2f). Checking for 0000Z rollover.\n", t1, t0)
		if myGPSPerfStats[index-1].nmeaTime > 86300 && myGPSPerfStats[index].nmeaTime < 100 { // be generous with the time window at rollover
			myGPSPerfStats[index].nmeaTime += 86400
		} else {
			// time decreased, but not due to a recent rollover. Something odd is going on.
			log.Printf("GPS attitude: Time isn't near 0000Z. Unknown reason for offset. Can't calculate GPS attitude.\n")
			return false
		}

		// check time array to see if all timestamps are > 86401 seconds since midnight
		var tempTime []float64
		tempTime = make([]float64, length, length)
		for i := 0; i < length; i++ {
			tempTime[i] = float64(myGPSPerfStats[i].nmeaTime)
		}
		minTime, _ := arrayMin(tempTime)
		if minTime > 86401.0 {
			log.Printf("GPS attitude: Rebasing GPS time since midnight to current day.\n")
			for i := 0; i < length; i++ {
				myGPSPerfStats[i].nmeaTime -= 86400
			}
		}

		// Verify adjustment
		dt = myGPSPerfStats[index].nmeaTime - myGPSPerfStats[index-1].nmeaTime
		log.Printf("GPS attitude: New dt = %f\n", dt)
		if dt > 3 {
			log.Printf("GPS attitude: Can't calculate GPS attitude. Reference data is old. dt = %v\n", dt)
			return false
		} else if dt < 0 {
			log.Printf("GPS attitude: Something went wrong rebasing the time.\n")
			return false
		}

	}

	// If all of the bounds checks pass, begin processing the GPS data.

	// local variables
	var headingAvg, dh, v_x, v_z, a_c, omega, slope, intercept, dt_avg float64
	var tempHdg, tempHdgUnwrapped, tempHdgTime, tempSpeed, tempVV, tempSpeedTime, tempRegWeights []float64 // temporary arrays for regression calculation
	var valid bool
	var lengthHeading, lengthSpeed int

	center := float64(myGPSPerfStats[index].nmeaTime) // current time for calculating regression weights
	halfwidth := float64(1.4)                         // width of regression evaluation window. Default of 1.4 seconds for 5 Hz sampling; can increase to 3.5 sec @ 1 Hz

	// frequency detection
	tempSpeedTime = make([]float64, 0)
	for i := 1; i < length; i++ {
		dt = myGPSPerfStats[i].nmeaTime - myGPSPerfStats[i-1].nmeaTime
		if dt > 0.05 { // avoid double counting messages with same / similar timestamps
			tempSpeedTime = append(tempSpeedTime, float64(dt))
		}
	}
	//log.Printf("Delta time array is %v.\n",tempSpeedTime)
	dt_avg, valid = mean(tempSpeedTime)
	if valid && dt_avg > 0 {
		if globalSettings.DEBUG {
			log.Printf("GPS attitude: Average delta time is %.2f s (%.1f Hz)\n", dt_avg, 1/dt_avg)
		}
		halfwidth = 7 * dt_avg
	} else {
		if globalSettings.DEBUG {
			log.Printf("GPS attitude: Couldn't determine sample rate\n")
		}
		halfwidth = 3.5
	}

	if halfwidth > 3.5 {
		halfwidth = 3.5 // limit calculation window to 3.5 seconds of data for 1 Hz or slower samples
	}

	if globalStatus.GPS_detected_type == GPS_TYPE_UBX { // UBX reports vertical speed, so we can just walk through all of the PUBX messages in order
		// Speed and VV. Use all values in myGPSPerfStats; perform regression.
		tempSpeedTime = make([]float64, length, length) // all are length of original slice
		tempSpeed = make([]float64, length, length)
		tempVV = make([]float64, length, length)
		tempRegWeights = make([]float64, length, length)

		for i := 0; i < length; i++ {
			tempSpeed[i] = float64(myGPSPerfStats[i].gsf)
			tempVV[i] = float64(myGPSPerfStats[i].vv)
			tempSpeedTime[i] = float64(myGPSPerfStats[i].nmeaTime)
			tempRegWeights[i] = triCubeWeight(center, halfwidth, tempSpeedTime[i])
		}

		// Groundspeed regression estimate.
		slope, intercept, valid = linRegWeighted(tempSpeedTime, tempSpeed, tempRegWeights)
		if !valid {
			log.Printf("GPS attitude: Error calculating speed regression from UBX position messages")
			return false
		} else {
			v_x = (slope*float64(myGPSPerfStats[index].nmeaTime) + intercept) * 1.687810 // units are knots, converted to feet/sec
		}

		// Vertical speed regression estimate.
		slope, intercept, valid = linRegWeighted(tempSpeedTime, tempVV, tempRegWeights)
		if !valid {
			log.Printf("GPS attitude: Error calculating vertical speed regression from UBX position messages")
			return false
		} else {
			v_z = (slope*float64(myGPSPerfStats[index].nmeaTime) + intercept) // units are feet per sec; no conversion needed
		}

	} else { // If we need to parse standard NMEA messages, determine if it's RMC or GGA, then fill the temporary slices accordingly. Need to pull from multiple message types since GGA doesn't do course or speed; VTG / RMC don't do altitude, etc. Grrr.

		//v_x = float64(myGPSPerfStats[index].gsf * 1.687810)
		//v_z = 0

		// first, parse groundspeed from RMC messages.
		tempSpeedTime = make([]float64, 0)
		tempSpeed = make([]float64, 0)
		tempRegWeights = make([]float64, 0)

		for i := 0; i < length; i++ {
			if myGPSPerfStats[i].msgType == "GPRMC" || myGPSPerfStats[i].msgType == "GNRMC" {
				tempSpeed = append(tempSpeed, float64(myGPSPerfStats[i].gsf))
				tempSpeedTime = append(tempSpeedTime, float64(myGPSPerfStats[i].nmeaTime))
				tempRegWeights = append(tempRegWeights, triCubeWeight(center, halfwidth, float64(myGPSPerfStats[i].nmeaTime)))
			}
		}
		lengthSpeed = len(tempSpeed)
		if lengthSpeed == 0 {
			log.Printf("GPS Attitude: No groundspeed data could be parsed from NMEA RMC messages\n")
			return false
		} else if lengthSpeed == 1 {
			v_x = tempSpeed[0] * 1.687810
		} else {
			slope, intercept, valid = linRegWeighted(tempSpeedTime, tempSpeed, tempRegWeights)
			if !valid {
				log.Printf("GPS attitude: Error calculating speed regression from NMEA RMC position messages")
				return false
			} else {
				v_x = (slope*float64(myGPSPerfStats[index].nmeaTime) + intercept) * 1.687810 // units are knots, converted to feet/sec
				//log.Printf("Avg speed %f calculated from %d RMC messages\n", v_x, lengthSpeed) // DEBUG
			}
		}

		// next, calculate vertical velocity from GGA altitude data.
		tempSpeedTime = make([]float64, 0)
		tempVV = make([]float64, 0)
		tempRegWeights = make([]float64, 0)

		for i := 0; i < length; i++ {
			if myGPSPerfStats[i].msgType == "GPGGA" || myGPSPerfStats[i].msgType == "GNGGA" {
				tempVV = append(tempVV, float64(myGPSPerfStats[i].alt))
				tempSpeedTime = append(tempSpeedTime, float64(myGPSPerfStats[i].nmeaTime))
				tempRegWeights = append(tempRegWeights, triCubeWeight(center, halfwidth, float64(myGPSPerfStats[i].nmeaTime)))
			}
		}
		lengthSpeed = len(tempVV)
		if lengthSpeed < 2 {
			log.Printf("GPS Attitude: Not enough points to calculate vertical speed from NMEA GGA messages\n")
			return false
		} else {
			slope, _, valid = linRegWeighted(tempSpeedTime, tempVV, tempRegWeights)
			if !valid {
				log.Printf("GPS attitude: Error calculating vertical speed regression from NMEA GGA messages")
				return false
			} else {
				v_z = slope // units are feet/sec
				//log.Printf("Avg VV %f calculated from %d GGA messages\n", v_z, lengthSpeed) // DEBUG
			}
		}

	}

	// If we're going too slow for processNMEALine() to give us valid heading data, there's no sense in trying to parse it.
	// However, we need to return a valid level attitude so we don't get the "red X of death" on our AHRS display.
	// This will also eliminate most of the nuisance error message from the turn rate calculation.
	if v_x < 6 { // ~3.55 knots

		myGPSPerfStats[index].gpsPitch = 0
		myGPSPerfStats[index].gpsRoll = 0
		myGPSPerfStats[index].gpsTurnRate = 0
		myGPSPerfStats[index].gpsLoadFactor = 1.0
		mySituation.GPSTurnRate = 0

		// Output format:GPSAtttiude,seconds,nmeaTime,msg_type,GS,Course,Alt,VV,filtered_GS,filtered_course,turn rate,filtered_vv,pitch, roll,load_factor
		buf := fmt.Sprintf("GPSAttitude,%.1f,%.2f,%s,%0.3f,%0.3f,%0.3f,%0.3f,%0.3f,%0.3f,%0.3f,%0.3f,%0.3f,%0.3f,%0.3f\n", float64(stratuxClock.Milliseconds)/1000, myGPSPerfStats[index].nmeaTime, myGPSPerfStats[index].msgType, myGPSPerfStats[index].gsf, myGPSPerfStats[index].coursef, myGPSPerfStats[index].alt, myGPSPerfStats[index].vv, v_x/1.687810, headingAvg, myGPSPerfStats[index].gpsTurnRate, v_z, myGPSPerfStats[index].gpsPitch, myGPSPerfStats[index].gpsRoll, myGPSPerfStats[index].gpsLoadFactor)
		if globalSettings.DEBUG {
			log.Printf("%s", buf) // FIXME. Send to sqlite log or other file?
		}
		logGPSAttitude(myGPSPerfStats[index])
		//replayLog(buf, MSGCLASS_AHRS)

		return true
	}

	// Heading.  Same method used for UBX and generic.
	// First, walk through the PerfStats and parse only valid heading data.
	//log.Printf("Raw heading data:")
	for i := 0; i < length; i++ {
		//log.Printf("%.1f,",myGPSPerfStats[i].coursef)
		if myGPSPerfStats[i].coursef >= 0 { // negative values are used to flag invalid / unavailable course
			tempHdg = append(tempHdg, float64(myGPSPerfStats[i].coursef))
			tempHdgTime = append(tempHdgTime, float64(myGPSPerfStats[i].nmeaTime))
		}
	}
	//log.Printf("\n")
	//log.Printf("tempHdg: %v\n", tempHdg)

	// Next, unwrap the heading so we don't mess up the regression by fitting a line across the 0/360 deg discontinutiy
	lengthHeading = len(tempHdg)
	tempHdgUnwrapped = make([]float64, lengthHeading, lengthHeading)
	tempRegWeights = make([]float64, lengthHeading, lengthHeading)

	if lengthHeading > 1 {
		tempHdgUnwrapped[0] = tempHdg[0]
		tempRegWeights[0] = triCubeWeight(center, halfwidth, tempHdgTime[0])
		for i := 1; i < lengthHeading; i++ {
			tempRegWeights[i] = triCubeWeight(center, halfwidth, tempHdgTime[i])
			if math.Abs(tempHdg[i]-tempHdg[i-1]) < 180 { // case 1: if angle change is less than 180 degrees, use the same reference system
				tempHdgUnwrapped[i] = tempHdgUnwrapped[i-1] + tempHdg[i] - tempHdg[i-1]
			} else if tempHdg[i] > tempHdg[i-1] { // case 2: heading has wrapped around from NE to NW. Subtract 360 to keep consistent with previous data.
				tempHdgUnwrapped[i] = tempHdgUnwrapped[i-1] + tempHdg[i] - tempHdg[i-1] - 360
			} else { // case 3:  heading has wrapped around from NW to NE. Add 360 to keep consistent with previous data.
				tempHdgUnwrapped[i] = tempHdgUnwrapped[i-1] + tempHdg[i] - tempHdg[i-1] + 360
			}
		}
	} else { //
		if globalSettings.DEBUG {
			log.Printf("GPS attitude: Can't calculate turn rate with less than two points.\n")
		}
		return false
	}

	// Finally, calculate turn rate as the slope of the weighted linear regression of unwrapped heading.
	slope, intercept, valid = linRegWeighted(tempHdgTime, tempHdgUnwrapped, tempRegWeights)

	if !valid {
		log.Printf("GPS attitude: Regression error calculating turn rate")
		return false
	} else {
		headingAvg = slope*float64(myGPSPerfStats[index].nmeaTime) + intercept
		dh = slope // units are deg per sec; no conversion needed here
		//log.Printf("Calculated heading and turn rate: %.3f degrees, %.3f deg/sec\n",headingAvg,dh)
	}

	myGPSPerfStats[index].gpsTurnRate = dh
	mySituation.GPSTurnRate = dh

	// pitch angle -- or to be more pedantic, glide / climb angle, since we're just looking a rise-over-run.
	// roll angle, based on turn rate and ground speed. Only valid for coordinated flight. Differences between airspeed and groundspeed will trip this up.
	if v_x > 20 { // reduce nuisance 'bounce' at low speeds. 20 ft/sec = 11.9 knots.
		myGPSPerfStats[index].gpsPitch = math.Atan2(v_z, v_x) * 180.0 / math.Pi

		/*
			Governing equations for roll calculations

			Physics tells us that
				a_z = g     (in steady-state flight -- climbing, descending, or level -- this is gravity. 9.81 m/s^2 or 32.2 ft/s^2)
				a_c = v^2/r (centripetal acceleration)

			We don't know r. However, we do know the tangential velocity (v) and angular velocity (omega). Express omega in radians per unit time, and

				v = omega*r

			By substituting and rearranging terms:

				a_c = v^2 / (v / omega)
				a_c = v*omega

			Free body diagram time!

				   /|
			  a_r / |  a_z
				 /__|
			   X   a_c
				\_________________ [For the purpose of this comment, " X" is an airplane in a 20 degree bank. Use your imagination, mkay?)

			Resultant acceleration a_r is what the wings feel; a_r/a_z = load factor. Anyway, trig out the bank angle:

				bank angle = atan(a_c/a_z)
						   = atan(v*omega/g)

				wing loading = sqrt(a_c^2 + a_z^2) / g

		*/

		g := 32.174                                        // ft-s^-2
		omega = radians(myGPSPerfStats[index].gpsTurnRate) // need radians/sec
		a_c = v_x * omega
		myGPSPerfStats[index].gpsRoll = math.Atan2(a_c, g) * 180 / math.Pi // output is degrees
		myGPSPerfStats[index].gpsLoadFactor = math.Sqrt(a_c*a_c+g*g) / g
	} else {
		myGPSPerfStats[index].gpsPitch = 0
		myGPSPerfStats[index].gpsRoll = 0
		myGPSPerfStats[index].gpsLoadFactor = 1
	}

	// Output format:GPSAtttiude,seconds,nmeaTime,msg_type,GS,Course,Alt,VV,filtered_GS,filtered_course,turn rate,filtered_vv,pitch, roll,load_factor
	buf := fmt.Sprintf("GPSAttitude,%.1f,%.2f,%s,%0.3f,%0.3f,%0.3f,%0.3f,%0.3f,%0.3f,%0.3f,%0.3f,%0.3f,%0.3f,%0.3f\n", float64(stratuxClock.Milliseconds)/1000, myGPSPerfStats[index].nmeaTime, myGPSPerfStats[index].msgType, myGPSPerfStats[index].gsf, myGPSPerfStats[index].coursef, myGPSPerfStats[index].alt, myGPSPerfStats[index].vv, v_x/1.687810, headingAvg, myGPSPerfStats[index].gpsTurnRate, v_z, myGPSPerfStats[index].gpsPitch, myGPSPerfStats[index].gpsRoll, myGPSPerfStats[index].gpsLoadFactor)
	if globalSettings.DEBUG {
		log.Printf("%s", buf) // FIXME. Send to sqlite log or other file?
	}
	logGPSAttitude(myGPSPerfStats[index])
	//replayLog(buf, MSGCLASS_AHRS)
	return true
}

func calculateNACp(accuracy float32) uint8 {
	ret := uint8(0)

	if accuracy < 3 {
		ret = 11
	} else if accuracy < 10 {
		ret = 10
	} else if accuracy < 30 {
		ret = 9
	} else if accuracy < 92.6 {
		ret = 8
	} else if accuracy < 185.2 {
		ret = 7
	} else if accuracy < 555.6 {
		ret = 6
	}

	return ret
}

/*
processNMEALine parses NMEA-0183 formatted strings against several message types.

Standard messages supported: RMC GGA VTG GSA
U-blox proprietary messages: PUBX,00 PUBX,03 PUBX,04

return is false if errors occur during parse, or if GPS position is invalid
return is true if parse occurs correctly and position is valid.

*/

func processNMEALine(l string) (sentenceUsed bool) {
	mySituation.mu_GPS.Lock()

	defer func() {
		if sentenceUsed || globalSettings.DEBUG {
			logSituation()
		}
		mySituation.mu_GPS.Unlock()
	}()

	// Local variables for GPS attitude estimation
	thisGpsPerf := gpsPerf                              // write to myGPSPerfStats at end of function IFF
	thisGpsPerf.coursef = -999.9                        // default value of -999.9 indicates invalid heading to regression calculation
	thisGpsPerf.stratuxTime = stratuxClock.Milliseconds // used for gross indexing
	updateGPSPerf := false                              // change to true when position or vector info is read

	l_valid, validNMEAcs := validateNMEAChecksum(l)
	if !validNMEAcs {
		log.Printf("GPS error. Invalid NMEA string: %s\n", l_valid) // remove log message once validation complete
		return false
	}
	x := strings.Split(l_valid, ",")

	mySituation.LastValidNMEAMessageTime = stratuxClock.Time
	mySituation.LastValidNMEAMessage = l

	if x[0] == "PUBX" { // UBX proprietary message
		if x[1] == "00" { // Position fix.
			if len(x) < 20 {
				return false
			}

			// set the global GPS type to UBX as soon as we see our first (valid length)
			// PUBX,01 position message, even if we don't have a fix
			if globalStatus.GPS_detected_type != GPS_TYPE_UBX {
				globalStatus.GPS_detected_type = GPS_TYPE_UBX
				log.Printf("GPS detected: u-blox NMEA position message seen.\n")
			}

			thisGpsPerf.msgType = x[0] + x[1]

			tmpSituation := mySituation // If we decide to not use the data in this message, then don't make incomplete changes in mySituation.

			// Do the accuracy / quality fields first to prevent invalid position etc. from being sent downstream
			// field 8 = nav status
			// DR = dead reckoning, G2= 2D GPS, G3 = 3D GPS, D2= 2D diff, D3 = 3D diff, RK = GPS+DR, TT = time only
			if x[8] == "D2" || x[8] == "D3" {
				tmpSituation.Quality = 2
			} else if x[8] == "G2" || x[8] == "G3" {
				tmpSituation.Quality = 1
			} else if x[8] == "DR" || x[8] == "RK" {
				tmpSituation.Quality = 6
			} else if x[8] == "NF" {
				tmpSituation.Quality = 0 // Just a note.
				return false
			} else {
				tmpSituation.Quality = 0 // Just a note.
				return false
			}

			// field 9 = horizontal accuracy, m
			hAcc, err := strconv.ParseFloat(x[9], 32)
			if err != nil {
				return false
			}
			tmpSituation.Accuracy = float32(hAcc * 2) // UBX reports 1-sigma variation; NACp is 95% confidence (2-sigma)

			// NACp estimate.
			tmpSituation.NACp = calculateNACp(tmpSituation.Accuracy)

			// field 10 = vertical accuracy, m
			vAcc, err := strconv.ParseFloat(x[10], 32)
			if err != nil {
				return false
			}
			tmpSituation.AccuracyVert = float32(vAcc * 2) // UBX reports 1-sigma variation; we want 95% confidence

			// field 2 = time
			if len(x[2]) < 8 {
				return false
			}
			hr, err1 := strconv.Atoi(x[2][0:2])
			min, err2 := strconv.Atoi(x[2][2:4])
			sec, err3 := strconv.ParseFloat(x[2][4:], 32)
			if err1 != nil || err2 != nil || err3 != nil {
				return false
			}

			tmpSituation.LastFixSinceMidnightUTC = float32(3600*hr+60*min) + float32(sec)
			thisGpsPerf.nmeaTime = tmpSituation.LastFixSinceMidnightUTC

			// field 3-4 = lat
			if len(x[3]) < 10 {
				return false
			}

			hr, err1 = strconv.Atoi(x[3][0:2])
			minf, err2 := strconv.ParseFloat(x[3][2:], 32)
			if err1 != nil || err2 != nil {
				return false
			}

			tmpSituation.Lat = float32(hr) + float32(minf/60.0)
			if x[4] == "S" { // South = negative.
				tmpSituation.Lat = -tmpSituation.Lat
			}

			// field 5-6 = lon
			if len(x[5]) < 11 {
				return false
			}
			hr, err1 = strconv.Atoi(x[5][0:3])
			minf, err2 = strconv.ParseFloat(x[5][3:], 32)
			if err1 != nil || err2 != nil {
				return false
			}

			tmpSituation.Lng = float32(hr) + float32(minf/60.0)
			if x[6] == "W" { // West = negative.
				tmpSituation.Lng = -tmpSituation.Lng
			}

			// field 7 = height above ellipsoid, m

			hae, err1 := strconv.ParseFloat(x[7], 32)
			if err1 != nil {
				return false
			}
<<<<<<< HEAD

			// the next 'if' statement is a workaround for a ubx7 firmware bug:
			// PUBX,00 reports HAE with a floor of zero (i.e. negative altitudes are set to zero). This causes GPS altitude to never read lower than -GeoidSep,
			// placing minimum GPS altitude at about +80' MSL over most of North America.
			//
			// This does not affect GGA messages, so we can just rely on GGA to set altitude in these cases. It's a slower (1 Hz vs 5 Hz / 10 Hz), less precise
			// (0.1 vs 0.001 mm resolution) report, but in practice the accuracy never gets anywhere near this resolution, so this should be an acceptable tradeoff

			if hae != 0 {
				alt := float32(hae*3.28084) - tmpSituation.GeoidSep        // convert to feet and offset by geoid separation
				tmpSituation.HeightAboveEllipsoid = float32(hae * 3.28084) // feet
				tmpSituation.Alt = alt
			}
=======
			alt := float32(hae*3.28084) - tmpSituation.GeoidSep        // convert to feet and offset by geoid separation
			tmpSituation.HeightAboveEllipsoid = float32(hae * 3.28084) // feet
			tmpSituation.Alt = alt
			thisGpsPerf.alt = alt
>>>>>>> c5f2193b

			tmpSituation.LastFixLocalTime = stratuxClock.Time

			// field 11 = groundspeed, km/h
			groundspeed, err := strconv.ParseFloat(x[11], 32)
			if err != nil {
				return false
			}
			groundspeed = groundspeed * 0.540003 // convert to knots
			tmpSituation.GroundSpeed = uint16(groundspeed)
			thisGpsPerf.gsf = float32(groundspeed)

			// field 12 = track, deg
			trueCourse := float32(0.0)
			tc, err := strconv.ParseFloat(x[12], 32)
			if err != nil {
				return false
			}
			if groundspeed > 3 { // TO-DO: use average groundspeed over last n seconds to avoid random "jumps"
				trueCourse = float32(tc)
				setTrueCourse(uint16(groundspeed), tc)
				tmpSituation.TrueCourse = trueCourse
				thisGpsPerf.coursef = float32(tc)
			} else {
				thisGpsPerf.coursef = -999.9 // regression will skip negative values
				// Negligible movement. Don't update course, but do use the slow speed.
				// TO-DO: use average course over last n seconds?
			}
			tmpSituation.LastGroundTrackTime = stratuxClock.Time

			// field 13 = vertical velocity, m/s
			vv, err := strconv.ParseFloat(x[13], 32)
			if err != nil {
				return false
			}
			tmpSituation.GPSVertVel = float32(vv * -3.28084) // convert to ft/sec and positive = up
			thisGpsPerf.vv = tmpSituation.GPSVertVel

			// field 14 = age of diff corrections

			// field 18 = number of satellites
			sat, err1 := strconv.Atoi(x[18])
			if err1 != nil {
				return false
			}
			tmpSituation.Satellites = uint16(sat) // this seems to be reliable. UBX,03 handles >12 satellites solutions correctly.

			// We've made it this far, so that means we've processed "everything" and can now make the change to mySituation.
			mySituation = tmpSituation
			updateGPSPerf = true
			if updateGPSPerf {
				mySituation.mu_GPSPerf.Lock()
				myGPSPerfStats = append(myGPSPerfStats, thisGpsPerf)
				lenGPSPerfStats := len(myGPSPerfStats)
				//	log.Printf("GPSPerf array has %n elements. Contents are: %v\n",lenGPSPerfStats,myGPSPerfStats)
				if lenGPSPerfStats > 299 { //30 seconds @ 10 Hz for UBX, 30 seconds @ 5 Hz for MTK or SIRF with 2x messages per 200 ms)
					myGPSPerfStats = myGPSPerfStats[(lenGPSPerfStats - 299):] // remove the first n entries if more than 300 in the slice
				}

				mySituation.mu_GPSPerf.Unlock()
			}

			return true
		} else if x[1] == "03" { // satellite status message. Only the first 20 satellites will be reported in this message for UBX firmware older than v3.0. Order seems to be GPS, then SBAS, then GLONASS.

			if len(x) < 3 { // malformed UBX,03 message that somehow passed checksum verification but is missing all of its fields
				return false
			}

			// field 2 = number of satellites tracked
			//satSeen := 0 // satellites seen (signal present)
			satTracked, err := strconv.Atoi(x[2])
			if err != nil {
				return false
			}

			if globalSettings.DEBUG {
				log.Printf("GPS PUBX,03 message with %d satellites is %d fields long. (Should be %d fields long)\n", satTracked, len(x), satTracked*6+3)
			}

			if len(x) < (satTracked*6 + 3) { // malformed UBX,03 message that somehow passed checksum verification but is missing some of its fields
				if globalSettings.DEBUG {
					log.Printf("GPS PUBX,03 message is missing fields\n")
				}
				return false
			}

			mySituation.SatellitesTracked = uint16(satTracked) // requires UBX M8N firmware v3.01 or later to report > 20 satellites

			// fields 3-8 are repeated block

			var sv, elev, az, cno int
			var svType uint8
			var svStr string

			/* Reference for constellation tracking
			for i:= 0; i < satTracked; i++ {
				x[3+6*i] // sv number
				x[4+6*i] // status [ U | e | - ] indicates [U]sed in solution, [e]phemeris data only, [-] not used
				x[5+6*i] // azimuth, deg, 0-359
				x[6+6*i] // elevation, deg, 0-90
				x[7+6*i] // signal strength dB-Hz
				x[8+6*i] // lock time, sec, 0-64
			}
			*/

			for i := 0; i < satTracked; i++ {
				//field 3+6i is sv number. GPS NMEA = PRN. GLONASS NMEA = PRN + 65. SBAS is PRN; needs to be converted to NMEA for compatiblity with GSV messages.
				sv, err = strconv.Atoi(x[3+6*i]) // sv number
				if err != nil {
					return false
				}
				if sv < 33 { // indicates GPS
					svType = SAT_TYPE_GPS
					svStr = fmt.Sprintf("G%d", sv)
				} else if sv < 65 { // indicates SBAS: WAAS, EGNOS, MSAS, etc.
					svType = SAT_TYPE_SBAS
					svStr = fmt.Sprintf("S%d", sv+87) // add 87 to convert from NMEA to PRN.
				} else if sv < 97 { // GLONASS
					svType = SAT_TYPE_GLONASS
					svStr = fmt.Sprintf("R%d", sv-64) // subtract 64 to convert from NMEA to PRN.
				} else if (sv >= 120) && (sv < 162) { // indicates SBAS: WAAS, EGNOS, MSAS, etc.
					svType = SAT_TYPE_SBAS
					svStr = fmt.Sprintf("S%d", sv)
					sv -= 87 // subtract 87 to convert to NMEA from PRN.
				} else { // TO-DO: Galileo
					svType = SAT_TYPE_UNKNOWN
					svStr = fmt.Sprintf("U%d", sv)
				}

				var thisSatellite SatelliteInfo

				// START OF PROTECTED BLOCK
				satelliteMutex.Lock()

				// Retrieve previous information on this satellite code.
				if val, ok := Satellites[svStr]; ok { // if we've already seen this satellite identifier, copy it in to do updates
					thisSatellite = val
					//log.Printf("UBX,03: Satellite %s already seen. Retrieving from 'Satellites'.\n", svStr) // DEBUG
				} else { // this satellite isn't in the Satellites data structure
					thisSatellite.SatelliteID = svStr
					thisSatellite.SatelliteNMEA = uint8(sv)
					thisSatellite.Type = uint8(svType)
					//log.Printf("UBX,03: Creating new satellite %s\n", svStr) // DEBUG
				}
				thisSatellite.TimeLastTracked = stratuxClock.Time

				// Field 6+6*i is elevation, deg, 0-90
				elev, err = strconv.Atoi(x[6+6*i]) // elevation
				if err != nil {                    // could be blank if no position fix. Represent as -999.
					elev = -999
				}
				thisSatellite.Elevation = int16(elev)

				// Field 5+6*i is azimuth, deg, 0-359
				az, err = strconv.Atoi(x[5+6*i]) // azimuth
				if err != nil {                  // could be blank if no position fix. Represent as -999.
					az = -999
				}
				thisSatellite.Azimuth = int16(az)

				// Field 7+6*i is signal strength dB-Hz
				cno, err = strconv.Atoi(x[7+6*i]) // signal
				if err != nil {                   // will be blank if satellite isn't being received. Represent as -99.
					cno = -99
				} else if cno > 0 {
					thisSatellite.TimeLastSeen = stratuxClock.Time // Is this needed?
				}
				thisSatellite.Signal = int8(cno)

				// Field 4+6*i is status: [ U | e | - ]: [U]sed in solution, [e]phemeris data only, [-] not used
				if x[4+6*i] == "U" {
					thisSatellite.InSolution = true
					thisSatellite.TimeLastSolution = stratuxClock.Time
				} else if x[4+6*i] == "e" {
					thisSatellite.InSolution = false
					//log.Printf("Satellite %s is no longer in solution but has ephemeris - UBX,03\n", svStr) // DEBUG
					// do anything that needs to be done for ephemeris
				} else {
					thisSatellite.InSolution = false
					//log.Printf("Satellite %s is no longer in solution and has no ephemeris - UBX,03\n", svStr) // DEBUG
				}

				if globalSettings.DEBUG {
					inSolnStr := " "
					if thisSatellite.InSolution {
						inSolnStr = "+"
					}
					log.Printf("UBX: Satellite %s%s at index %d. Type = %d, NMEA-ID = %d, Elev = %d, Azimuth = %d, Cno = %d\n", inSolnStr, svStr, i, svType, sv, elev, az, cno) // remove later?
				}

				Satellites[thisSatellite.SatelliteID] = thisSatellite // Update constellation with this satellite
				updateConstellation()
				satelliteMutex.Unlock()
				// END OF PROTECTED BLOCK

				// end of satellite iteration loop
			}

			return true
		} else if x[1] == "04" { // clock message
			// field 5 is UTC week (epoch = 1980-JAN-06). If this is invalid, do not parse date / time
			utcWeek, err0 := strconv.Atoi(x[5])
			if err0 != nil {
				// log.Printf("Error reading GPS week\n")
				return false
			}
			if utcWeek < 1877 || utcWeek >= 32767 { // unless we're in a flying Delorean, UTC dates before 2016-JAN-01 are not valid. Check underflow condition as well.
				if globalSettings.DEBUG {
					log.Printf("GPS week # %v out of scope; not setting time and date\n", utcWeek)
				}
				return false
			} /* else {
				log.Printf("GPS week # %v valid; evaluate time and date\n", utcWeek) //debug option
			} */

			// field 2 is UTC time
			if len(x[2]) < 7 {
				return false
			}
			hr, err1 := strconv.Atoi(x[2][0:2])
			min, err2 := strconv.Atoi(x[2][2:4])
			sec, err3 := strconv.ParseFloat(x[2][4:], 32)
			if err1 != nil || err2 != nil || err3 != nil {
				return false
			}

			// field 3 is date

			if len(x[3]) == 6 {
				// Date of Fix, i.e 191115 =  19 November 2015 UTC  field 9
				gpsTimeStr := fmt.Sprintf("%s %02d:%02d:%06.3f", x[3], hr, min, sec)
				gpsTime, err := time.Parse("020106 15:04:05.000", gpsTimeStr)
				if err == nil {
					// We only update ANY of the times if all of the time parsing is complete.
					mySituation.LastGPSTimeTime = stratuxClock.Time
					mySituation.GPSTime = gpsTime
					stratuxClock.SetRealTimeReference(gpsTime)
					mySituation.LastFixSinceMidnightUTC = float32(3600*hr+60*min) + float32(sec)
					// log.Printf("GPS time is: %s\n", gpsTime) //debug
					if time.Since(gpsTime) > 3*time.Second || time.Since(gpsTime) < -3*time.Second {
						setStr := gpsTime.Format("20060102 15:04:05.000") + " UTC"
						log.Printf("setting system time to: '%s'\n", setStr)
						if err := exec.Command("date", "-s", setStr).Run(); err != nil {
							log.Printf("Set Date failure: %s error\n", err)
						} else {
							log.Printf("Time set from GPS. Current time is %v\n", time.Now())
						}
					}
					setDataLogTimeWithGPS(mySituation)
					return true // All possible successes lead here.
				}
			}
		}

		// otherwise parse the NMEA standard messages as a compatibility option for SIRF, generic NMEA, etc.
	} else if (x[0] == "GNVTG") || (x[0] == "GPVTG") { // Ground track information.
		tmpSituation := mySituation // If we decide to not use the data in this message, then don't make incomplete changes in mySituation.
		if len(x) < 9 {             // Reduce from 10 to 9 to allow parsing by devices pre-NMEA v2.3
			return false
		}

		groundspeed, err := strconv.ParseFloat(x[5], 32) // Knots.
		if err != nil {
			return false
		}
		tmpSituation.GroundSpeed = uint16(groundspeed)

		trueCourse := float32(0)
		tc, err := strconv.ParseFloat(x[1], 32)
		if err != nil {
			return false
		}
		if groundspeed > 3 { // TO-DO: use average groundspeed over last n seconds to avoid random "jumps"
			trueCourse = float32(tc)
			setTrueCourse(uint16(groundspeed), tc)
			tmpSituation.TrueCourse = trueCourse
		} else {
			// Negligible movement. Don't update course, but do use the slow speed.
			// TO-DO: use average course over last n seconds?
		}
		tmpSituation.LastGroundTrackTime = stratuxClock.Time

		// We've made it this far, so that means we've processed "everything" and can now make the change to mySituation.
		mySituation = tmpSituation
		return true

	} else if (x[0] == "GNGGA") || (x[0] == "GPGGA") { // Position fix.
		tmpSituation := mySituation // If we decide to not use the data in this message, then don't make incomplete changes in mySituation.

		if len(x) < 15 {
			return false
		}

		// use RMC / GGA message detection to sense "NMEA" type.
		if globalStatus.GPS_detected_type == 0 {
			globalStatus.GPS_detected_type = GPS_TYPE_NMEA
		}

		// Quality indicator.
		q, err1 := strconv.Atoi(x[6])
		if err1 != nil {
			return false
		}
		tmpSituation.Quality = uint8(q) // 1 = 3D GPS; 2 = DGPS (SBAS /WAAS)

		// Timestamp.
		if len(x[1]) < 7 {
			return false
		}
		hr, err1 := strconv.Atoi(x[1][0:2])
		min, err2 := strconv.Atoi(x[1][2:4])
		sec, err3 := strconv.ParseFloat(x[1][4:], 32)
		if err1 != nil || err2 != nil || err3 != nil {
			return false
		}

		tmpSituation.LastFixSinceMidnightUTC = float32(3600*hr+60*min) + float32(sec)
		if globalStatus.GPS_detected_type != GPS_TYPE_UBX {
			thisGpsPerf.nmeaTime = tmpSituation.LastFixSinceMidnightUTC
		}

		// Latitude.
		if len(x[2]) < 4 {
			return false
		}

		hr, err1 = strconv.Atoi(x[2][0:2])
		minf, err2 := strconv.ParseFloat(x[2][2:], 32)
		if err1 != nil || err2 != nil {
			return false
		}

		tmpSituation.Lat = float32(hr) + float32(minf/60.0)
		if x[3] == "S" { // South = negative.
			tmpSituation.Lat = -tmpSituation.Lat
		}

		// Longitude.
		if len(x[4]) < 5 {
			return false
		}
		hr, err1 = strconv.Atoi(x[4][0:3])
		minf, err2 = strconv.ParseFloat(x[4][3:], 32)
		if err1 != nil || err2 != nil {
			return false
		}

		tmpSituation.Lng = float32(hr) + float32(minf/60.0)
		if x[5] == "W" { // West = negative.
			tmpSituation.Lng = -tmpSituation.Lng
		}

		// Altitude.
		alt, err1 := strconv.ParseFloat(x[9], 32)
		if err1 != nil {
			return false
		}
		tmpSituation.Alt = float32(alt * 3.28084) // Convert to feet.
		if globalStatus.GPS_detected_type != GPS_TYPE_UBX {
			thisGpsPerf.alt = float32(tmpSituation.Alt)
		}

		// Geoid separation (Sep = HAE - MSL)
		// (needed for proper MSL offset on PUBX,00 altitudes)

		geoidSep, err1 := strconv.ParseFloat(x[11], 32)
		if err1 != nil {
			return false
		}
		tmpSituation.GeoidSep = float32(geoidSep * 3.28084) // Convert to feet.
		tmpSituation.HeightAboveEllipsoid = tmpSituation.GeoidSep + tmpSituation.Alt

		// Timestamp.
		tmpSituation.LastFixLocalTime = stratuxClock.Time

		if globalStatus.GPS_detected_type != GPS_TYPE_UBX {
			updateGPSPerf = true
			thisGpsPerf.msgType = x[0]
		}

		// We've made it this far, so that means we've processed "everything" and can now make the change to mySituation.
		mySituation = tmpSituation

		if updateGPSPerf {
			mySituation.mu_GPSPerf.Lock()
			myGPSPerfStats = append(myGPSPerfStats, thisGpsPerf)
			lenGPSPerfStats := len(myGPSPerfStats)
			//	log.Printf("GPSPerf array has %n elements. Contents are: %v\n",lenGPSPerfStats,myGPSPerfStats)
			if lenGPSPerfStats > 299 { //30 seconds @ 10 Hz for UBX, 30 seconds @ 5 Hz for MTK or SIRF with 2x messages per 200 ms)
				myGPSPerfStats = myGPSPerfStats[(lenGPSPerfStats - 299):] // remove the first n entries if more than 300 in the slice
			}
			mySituation.mu_GPSPerf.Unlock()
		}

		return true

	} else if (x[0] == "GNRMC") || (x[0] == "GPRMC") { // Recommended Minimum data.
		tmpSituation := mySituation // If we decide to not use the data in this message, then don't make incomplete changes in mySituation.

		//$GPRMC,123519,A,4807.038,N,01131.000,E,022.4,084.4,230394,003.1,W*6A
		/*						check RY835 man for NMEA version, if >2.2, add mode field
				Where:
		     RMC          Recommended Minimum sentence C
		     123519       Fix taken at 12:35:19 UTC
		     A            Status A=active or V=Void.
		     4807.038,N   Latitude 48 deg 07.038' N
		     01131.000,E  Longitude 11 deg 31.000' E
		     022.4        Speed over the ground in knots
		     084.4        Track angle in degrees True
		     230394       Date - 23rd of March 1994
		     003.1,W      Magnetic Variation
		     D				mode field (nmea 2.3 and higher)
		     *6A          The checksum data, always begins with *
		*/
		if len(x) < 11 {
			return false
		}

		// use RMC / GGA message detection to sense "NMEA" type.
		if globalStatus.GPS_detected_type == 0 {
			globalStatus.GPS_detected_type = GPS_TYPE_NMEA
		}

		if x[2] != "A" { // invalid fix
			tmpSituation.Quality = 0 // Just a note.
			return false
		}

		// Timestamp.
		if len(x[1]) < 7 {
			return false
		}
		hr, err1 := strconv.Atoi(x[1][0:2])
		min, err2 := strconv.Atoi(x[1][2:4])
		sec, err3 := strconv.ParseFloat(x[1][4:], 32)
		if err1 != nil || err2 != nil || err3 != nil {
			return false
		}
		tmpSituation.LastFixSinceMidnightUTC = float32(3600*hr+60*min) + float32(sec)
		if globalStatus.GPS_detected_type != GPS_TYPE_UBX {
			thisGpsPerf.nmeaTime = tmpSituation.LastFixSinceMidnightUTC
		}

		if len(x[9]) == 6 {
			// Date of Fix, i.e 191115 =  19 November 2015 UTC  field 9
			gpsTimeStr := fmt.Sprintf("%s %02d:%02d:%06.3f", x[9], hr, min, sec)
			gpsTime, err := time.Parse("020106 15:04:05.000", gpsTimeStr)
			if err == nil && gpsTime.After(time.Date(2016, time.January, 0, 0, 0, 0, 0, time.UTC)) { // Ignore dates before 2016-JAN-01.
				tmpSituation.LastGPSTimeTime = stratuxClock.Time
				tmpSituation.GPSTime = gpsTime
				stratuxClock.SetRealTimeReference(gpsTime)
				if time.Since(gpsTime) > 3*time.Second || time.Since(gpsTime) < -3*time.Second {
					setStr := gpsTime.Format("20060102 15:04:05.000") + " UTC"
					log.Printf("setting system time to: '%s'\n", setStr)
					if err := exec.Command("date", "-s", setStr).Run(); err != nil {
						log.Printf("Set Date failure: %s error\n", err)
					} else {
						log.Printf("Time set from GPS. Current time is %v\n", time.Now())
					}
				}
			}
		}

		// Latitude.
		if len(x[3]) < 4 {
			return false
		}
		hr, err1 = strconv.Atoi(x[3][0:2])
		minf, err2 := strconv.ParseFloat(x[3][2:], 32)
		if err1 != nil || err2 != nil {
			return false
		}
		tmpSituation.Lat = float32(hr) + float32(minf/60.0)
		if x[4] == "S" { // South = negative.
			tmpSituation.Lat = -tmpSituation.Lat
		}
		// Longitude.
		if len(x[5]) < 5 {
			return false
		}
		hr, err1 = strconv.Atoi(x[5][0:3])
		minf, err2 = strconv.ParseFloat(x[5][3:], 32)
		if err1 != nil || err2 != nil {
			return false
		}
		tmpSituation.Lng = float32(hr) + float32(minf/60.0)
		if x[6] == "W" { // West = negative.
			tmpSituation.Lng = -tmpSituation.Lng
		}

		tmpSituation.LastFixLocalTime = stratuxClock.Time

		// ground speed in kts (field 7)
		groundspeed, err := strconv.ParseFloat(x[7], 32)
		if err != nil {
			return false
		}
		tmpSituation.GroundSpeed = uint16(groundspeed)
		if globalStatus.GPS_detected_type != GPS_TYPE_UBX {
			thisGpsPerf.gsf = float32(groundspeed)
		}

		// ground track "True" (field 8)
		trueCourse := float32(0)
		tc, err := strconv.ParseFloat(x[8], 32)
		if err != nil && groundspeed > 3 { // some receivers return null COG at low speeds. Need to ignore this condition.
			return false
		}
		if groundspeed > 3 { // TO-DO: use average groundspeed over last n seconds to avoid random "jumps"
			trueCourse = float32(tc)
			setTrueCourse(uint16(groundspeed), tc)
			tmpSituation.TrueCourse = trueCourse
			if globalStatus.GPS_detected_type != GPS_TYPE_UBX {
				thisGpsPerf.coursef = float32(tc)
			}
		} else {
			if globalStatus.GPS_detected_type != GPS_TYPE_UBX {
				thisGpsPerf.coursef = -999.9
			}
			// Negligible movement. Don't update course, but do use the slow speed.
			// TO-DO: use average course over last n seconds?
		}
		if globalStatus.GPS_detected_type != GPS_TYPE_UBX {
			updateGPSPerf = true
			thisGpsPerf.msgType = x[0]
		}
		tmpSituation.LastGroundTrackTime = stratuxClock.Time

		// We've made it this far, so that means we've processed "everything" and can now make the change to mySituation.
		mySituation = tmpSituation

		if updateGPSPerf {
			mySituation.mu_GPSPerf.Lock()
			myGPSPerfStats = append(myGPSPerfStats, thisGpsPerf)
			lenGPSPerfStats := len(myGPSPerfStats)
			//	log.Printf("GPSPerf array has %n elements. Contents are: %v\n",lenGPSPerfStats,myGPSPerfStats)
			if lenGPSPerfStats > 299 { //30 seconds @ 10 Hz for UBX, 30 seconds @ 5 Hz for MTK or SIRF with 2x messages per 200 ms)
				myGPSPerfStats = myGPSPerfStats[(lenGPSPerfStats - 299):] // remove the first n entries if more than 300 in the slice
			}
			mySituation.mu_GPSPerf.Unlock()
		}

		setDataLogTimeWithGPS(mySituation)
		return true

	} else if (x[0] == "GNGSA") || (x[0] == "GPGSA") { // Satellite data.
		tmpSituation := mySituation // If we decide to not use the data in this message, then don't make incomplete changes in mySituation.

		if len(x) < 18 {
			return false
		}

		// field 1: operation mode
		// M: manual forced to 2D or 3D mode
		// A: automatic switching between 2D and 3D modes

		/*
			if (x[1] != "A") && (x[1] != "M") { // invalid fix ... but x[2] is a better indicator of fix quality. Deprecating this.
				tmpSituation.Quality = 0 // Just a note.
				return false
			}
		*/

		// field 2: solution type
		// 1 = no solution; 2 = 2D fix, 3 = 3D fix. WAAS status is parsed from GGA message, so no need to get here
		if (x[2] == "") || (x[2] == "1") { // missing or no solution
			tmpSituation.Quality = 0 // Just a note.
			return false
		}

		// fields 3-14: satellites in solution
		var svStr string
		var svType uint8
		var svSBAS bool    // used to indicate whether this GSA message contains a SBAS satellite
		var svGLONASS bool // used to indicate whether this GSA message contains GLONASS satellites
		sat := 0

		for _, svtxt := range x[3:15] {
			sv, err := strconv.Atoi(svtxt)
			if err == nil {
				sat++

				if sv < 33 { // indicates GPS
					svType = SAT_TYPE_GPS
					svStr = fmt.Sprintf("G%d", sv)
				} else if sv < 65 { // indicates SBAS: WAAS, EGNOS, MSAS, etc.
					svType = SAT_TYPE_SBAS
					svStr = fmt.Sprintf("S%d", sv+87) // add 87 to convert from NMEA to PRN.
					svSBAS = true
				} else if sv < 97 { // GLONASS
					svType = SAT_TYPE_GLONASS
					svStr = fmt.Sprintf("R%d", sv-64) // subtract 64 to convert from NMEA to PRN.
					svGLONASS = true
				} else { // TO-DO: Galileo
					svType = SAT_TYPE_UNKNOWN
					svStr = fmt.Sprintf("U%d", sv)
				}

				var thisSatellite SatelliteInfo

				// START OF PROTECTED BLOCK
				satelliteMutex.Lock()

				// Retrieve previous information on this satellite code.
				if val, ok := Satellites[svStr]; ok { // if we've already seen this satellite identifier, copy it in to do updates
					thisSatellite = val
					//log.Printf("Satellite %s already seen. Retrieving from 'Satellites'.\n", svStr)
				} else { // this satellite isn't in the Satellites data structure, so create it
					thisSatellite.SatelliteID = svStr
					thisSatellite.SatelliteNMEA = uint8(sv)
					thisSatellite.Type = uint8(svType)
					//log.Printf("Creating new satellite %s from GSA message\n", svStr) // DEBUG
				}
				thisSatellite.InSolution = true
				thisSatellite.TimeLastSolution = stratuxClock.Time
				thisSatellite.TimeLastSeen = stratuxClock.Time    // implied, since this satellite is used in the position solution
				thisSatellite.TimeLastTracked = stratuxClock.Time // implied, since this satellite is used in the position solution

				Satellites[thisSatellite.SatelliteID] = thisSatellite // Update constellation with this satellite
				updateConstellation()
				satelliteMutex.Unlock()
				// END OF PROTECTED BLOCK

			}
		}
		if sat < 12 || tmpSituation.Satellites < 13 { // GSA only reports up to 12 satellites in solution, so we don't want to overwrite higher counts based on updateConstellation().
			tmpSituation.Satellites = uint16(sat)
			if (tmpSituation.Quality == 2) && !svSBAS && !svGLONASS { // add one to the satellite count if we have a SBAS solution, but the GSA message doesn't track a SBAS satellite
				tmpSituation.Satellites++
			}
		}
		//log.Printf("There are %d satellites in solution from this GSA message\n", sat) // TESTING - DEBUG

		// field 16: HDOP
		// Accuracy estimate
		hdop, err1 := strconv.ParseFloat(x[16], 32)
		if err1 != nil {
			return false
		}
		if tmpSituation.Quality == 2 {
			tmpSituation.Accuracy = float32(hdop * 4.0) // Rough 95% confidence estimate for WAAS / DGPS solution
		} else {
			tmpSituation.Accuracy = float32(hdop * 8.0) // Rough 95% confidence estimate for 3D non-WAAS solution
		}

		// NACp estimate.
		tmpSituation.NACp = calculateNACp(tmpSituation.Accuracy)

		// field 17: VDOP
		// accuracy estimate
		vdop, err1 := strconv.ParseFloat(x[17], 32)
		if err1 != nil {
			return false
		}
		tmpSituation.AccuracyVert = float32(vdop * 5) // rough estimate for 95% confidence

		// We've made it this far, so that means we've processed "everything" and can now make the change to mySituation.
		mySituation = tmpSituation
		return true

	}

	if (x[0] == "GPGSV") || (x[0] == "GLGSV") { // GPS + SBAS or GLONASS satellites in view message. Galileo is TBD.
		if len(x) < 4 {
			return false
		}

		// field 1 = number of GSV messages of this type
		msgNum, err := strconv.Atoi(x[2])
		if err != nil {
			return false
		}

		// field 2 = index of this GSV message

		msgIndex, err := strconv.Atoi(x[2])
		if err != nil {
			return false
		}

		// field 3 = number of GPS satellites tracked
		/* Is this redundant if parsing from full constellation?
		satTracked, err := strconv.Atoi(x[3])
		if err != nil {
			return false
		}
		*/

		//mySituation.SatellitesTracked = uint16(satTracked) // Replaced with parsing of 'Satellites' data structure

		// field 4-7 = repeating block with satellite id, elevation, azimuth, and signal strengh (Cno)

		lenGSV := len(x)
		satsThisMsg := (lenGSV - 4) / 4

		if globalSettings.DEBUG {
			log.Printf("%s message [%d of %d] is %v fields long and describes %v satellites\n", x[0], msgIndex, msgNum, lenGSV, satsThisMsg)
		}

		var sv, elev, az, cno int
		var svType uint8
		var svStr string

		for i := 0; i < satsThisMsg; i++ {

			sv, err = strconv.Atoi(x[4+4*i]) // sv number
			if err != nil {
				return false
			}
			if sv < 33 { // indicates GPS
				svType = SAT_TYPE_GPS
				svStr = fmt.Sprintf("G%d", sv)
			} else if sv < 65 { // indicates SBAS: WAAS, EGNOS, MSAS, etc.
				svType = SAT_TYPE_SBAS
				svStr = fmt.Sprintf("S%d", sv+87) // add 87 to convert from NMEA to PRN.
			} else if sv < 97 { // GLONASS
				svType = SAT_TYPE_GLONASS
				svStr = fmt.Sprintf("R%d", sv-64) // subtract 64 to convert from NMEA to PRN.
			} else { // TO-DO: Galileo
				svType = SAT_TYPE_UNKNOWN
				svStr = fmt.Sprintf("U%d", sv)
			}

			var thisSatellite SatelliteInfo

			// START OF PROTECTED BLOCK
			satelliteMutex.Lock()

			// Retrieve previous information on this satellite code.
			if val, ok := Satellites[svStr]; ok { // if we've already seen this satellite identifier, copy it in to do updates
				thisSatellite = val
				//log.Printf("Satellite %s already seen. Retrieving from 'Satellites'.\n", svStr) // DEBUG
			} else { // this satellite isn't in the Satellites data structure, so create it new
				thisSatellite.SatelliteID = svStr
				thisSatellite.SatelliteNMEA = uint8(sv)
				thisSatellite.Type = uint8(svType)
				//log.Printf("Creating new satellite %s\n", svStr) // DEBUG
			}
			thisSatellite.TimeLastTracked = stratuxClock.Time

			elev, err = strconv.Atoi(x[5+4*i]) // elevation
			if err != nil {                    // some firmwares leave this blank if there's no position fix. Represent as -999.
				elev = -999
			}
			thisSatellite.Elevation = int16(elev)

			az, err = strconv.Atoi(x[6+4*i]) // azimuth
			if err != nil {                  // UBX allows tracking up to 5(?) degrees below horizon. Some firmwares leave this blank if no position fix. Represent invalid as -999.
				az = -999
			}
			thisSatellite.Azimuth = int16(az)

			cno, err = strconv.Atoi(x[7+4*i]) // signal
			if err != nil {                   // will be blank if satellite isn't being received. Represent as -99.
				cno = -99
				thisSatellite.InSolution = false // resets the "InSolution" status if the satellite disappears out of solution due to no signal. FIXME
				//log.Printf("Satellite %s is no longer in solution due to cno parse error - GSV\n", svStr) // DEBUG
			} else if cno > 0 {
				thisSatellite.TimeLastSeen = stratuxClock.Time // Is this needed?
			}
			if cno > 127 { // make sure strong signals don't overflow. Normal range is 0-99 so it shouldn't, but take no chances.
				cno = 127
			}
			thisSatellite.Signal = int8(cno)

			// hack workaround for GSA 12-sv limitation... if this is a SBAS satellite, we have a SBAS solution, and signal is greater than some arbitrary threshold, set InSolution
			// drawback is this will show all tracked SBAS satellites as being in solution.
			if thisSatellite.Type == SAT_TYPE_SBAS {
				if mySituation.Quality == 2 {
					if thisSatellite.Signal > 16 {
						thisSatellite.InSolution = true
						thisSatellite.TimeLastSolution = stratuxClock.Time
					}
				} else { // quality == 0 or 1
					thisSatellite.InSolution = false
					//log.Printf("WAAS satellite %s is marked as out of solution GSV\n", svStr) // DEBUG
				}
			}

			if globalSettings.DEBUG {
				inSolnStr := " "
				if thisSatellite.InSolution {
					inSolnStr = "+"
				}
				log.Printf("GSV: Satellite %s%s at index %d. Type = %d, NMEA-ID = %d, Elev = %d, Azimuth = %d, Cno = %d\n", inSolnStr, svStr, i, svType, sv, elev, az, cno) // remove later?
			}

			Satellites[thisSatellite.SatelliteID] = thisSatellite // Update constellation with this satellite
			updateConstellation()
			satelliteMutex.Unlock()
			// END OF PROTECTED BLOCK
		}

		return true
	}

	// if we've gotten this far, the message isn't one that we want to parse
	return false
}

func gpsSerialReader() {
	defer serialPort.Close()
	readyToInitGPS = false // TO-DO: replace with channel control to terminate goroutine when complete

	i := 0 //debug monitor
	scanner := bufio.NewScanner(serialPort)
	for scanner.Scan() && globalStatus.GPS_connected && globalSettings.GPS_Enabled {
		i++
		if globalSettings.DEBUG && i%100 == 0 {
			log.Printf("gpsSerialReader() scanner loop iteration i=%d\n", i) // debug monitor
		}

		s := scanner.Text()

		if !processNMEALine(s) {
			if globalSettings.DEBUG {
				fmt.Printf("processNMEALine() exited early -- %s\n", s)
			}
		}
	}
	if err := scanner.Err(); err != nil {
		log.Printf("reading standard input: %s\n", err.Error())
	}

	if globalSettings.DEBUG {
		log.Printf("Exiting gpsSerialReader() after i=%d loops\n", i) // debug monitor
	}
	globalStatus.GPS_connected = false
	readyToInitGPS = true // TO-DO: replace with channel control to terminate goroutine when complete
	return
}

var i2cbus embd.I2CBus
var myBMP180 *bmp180.BMP180
var myMPU6050 *mpu6050.MPU6050

func readBMP180() (float64, float64, error) { // ºCelsius, Meters
	temp, err := myBMP180.Temperature()
	if err != nil {
		return temp, 0.0, err
	}
	altitude, err := myBMP180.Altitude()
	altitude = float64(1/0.3048) * altitude // Convert meters to feet.
	if err != nil {
		return temp, altitude, err
	}
	return temp, altitude, nil
}

func readMPU6050() (float64, float64, error) { //TODO: error checking.
	pitch, roll := myMPU6050.PitchAndRoll()
	return pitch, roll, nil
}

func initBMP180() error {
	myBMP180 = bmp180.New(i2cbus) //TODO: error checking.
	return nil
}

func initMPU6050() error {
	myMPU6050 = mpu6050.New() //TODO: error checking.
	return nil
}

func initI2C() error {
	i2cbus = embd.NewI2CBus(1) //TODO: error checking.
	return nil
}

// Unused at the moment. 5 second update, since read functions in bmp180 are slow.
func tempAndPressureReader() {
	timer := time.NewTicker(5 * time.Second)
	for globalStatus.RY835AI_connected && globalSettings.AHRS_Enabled {
		<-timer.C
		// Read temperature and pressure altitude.
		temp, alt, err_bmp180 := readBMP180()
		// Process.
		if err_bmp180 != nil {
			log.Printf("readBMP180(): %s\n", err_bmp180.Error())
			globalStatus.RY835AI_connected = false
		} else {
			mySituation.Temp = temp
			mySituation.Pressure_alt = alt
			mySituation.LastTempPressTime = stratuxClock.Time
		}
	}
	globalStatus.RY835AI_connected = false
}

func makeFFAHRSSimReport() {
	s := fmt.Sprintf("XATTStratux,%f,%f,%f", mySituation.Gyro_heading, mySituation.Pitch, mySituation.Roll)

	sendMsg([]byte(s), NETWORK_AHRS_FFSIM, false)
}

func makeAHRSGDL90Report() {
	msg := make([]byte, 16)
	msg[0] = 0x4c
	msg[1] = 0x45
	msg[2] = 0x01
	msg[3] = 0x00

	pitch := int16(float64(mySituation.Pitch) * float64(10.0))
	roll := int16(float64(mySituation.Roll) * float64(10.0))
	hdg := uint16(float64(mySituation.Gyro_heading) * float64(10.0))
	slip_skid := int16(float64(0) * float64(10.0))
	yaw_rate := int16(float64(0) * float64(10.0))
	g := int16(float64(1.0) * float64(10.0))

	// Roll.
	msg[4] = byte((roll >> 8) & 0xFF)
	msg[5] = byte(roll & 0xFF)

	// Pitch.
	msg[6] = byte((pitch >> 8) & 0xFF)
	msg[7] = byte(pitch & 0xFF)

	// Heading.
	msg[8] = byte((hdg >> 8) & 0xFF)
	msg[9] = byte(hdg & 0xFF)

	// Slip/skid.
	msg[10] = byte((slip_skid >> 8) & 0xFF)
	msg[11] = byte(slip_skid & 0xFF)

	// Yaw rate.
	msg[12] = byte((yaw_rate >> 8) & 0xFF)
	msg[13] = byte(yaw_rate & 0xFF)

	// "G".
	msg[14] = byte((g >> 8) & 0xFF)
	msg[15] = byte(g & 0xFF)

	sendMsg(prepareMessage(msg), NETWORK_AHRS_GDL90, false)
}

func gpsAttitudeSender() {
	timer := time.NewTicker(100 * time.Millisecond) // ~10Hz update.
	for {
		<-timer.C
		myGPSPerfStats = make([]gpsPerfStats, 0) // reinitialize statistics on disconnect / reconnect
		for globalSettings.GPS_Enabled && globalStatus.GPS_connected /*&& globalSettings.GPSAttitude_Enabled*/ && !(globalSettings.AHRS_Enabled) {
			<-timer.C

			if mySituation.Quality == 0 || !calcGPSAttitude() {
				if globalSettings.DEBUG {
					log.Printf("Could'nt calculate GPS-based attitude statistics\n")
				}
			} else {
				mySituation.mu_GPSPerf.Lock()
				index := len(myGPSPerfStats) - 1
				if index > 1 {
					mySituation.Pitch = myGPSPerfStats[index].gpsPitch
					mySituation.Roll = myGPSPerfStats[index].gpsRoll
					mySituation.Gyro_heading = float64(mySituation.TrueCourse)
					mySituation.LastAttitudeTime = stratuxClock.Time
					//if globalSettings.ForeFlightSimMode == true {
					//	globalSettings.AHRS_GDL90_Enabled = false // both can't be simultaneously active
					//	makeFFAHRSSimReport()
					//} else if globalSettings.AHRS_GDL90_Enabled == true {
					//globalSettings.ForeFlightSimMode = false // both can't be simultaneoussly active
					//makeAHRSGDL90Report()
					//}

					if globalSettings.AHRS_GDL90_Enabled == true {
						makeAHRSGDL90Report()
					}
				}
				mySituation.mu_GPSPerf.Unlock()
			}
		}
	}
}
func attitudeReaderSender() {
	timer := time.NewTicker(100 * time.Millisecond) // ~10Hz update.
	for globalStatus.RY835AI_connected && globalSettings.AHRS_Enabled {
		<-timer.C
		// Read pitch and roll.
		pitch, roll, err_mpu6050 := readMPU6050()

		if err_mpu6050 != nil {
			log.Printf("readMPU6050(): %s\n", err_mpu6050.Error())
			globalStatus.RY835AI_connected = false
			break
		}

		mySituation.mu_Attitude.Lock()

		mySituation.Pitch = pitch
		mySituation.Roll = roll
		mySituation.Gyro_heading = myMPU6050.Heading() //FIXME. Experimental.
		mySituation.LastAttitudeTime = stratuxClock.Time

		// Send, if valid.
		//		if isGPSGroundTrackValid(), etc.

		// makeFFAHRSSimReport() // simultaneous use of GDL90 and FFSIM not supported in FF 7.5.1 or later. Function definition will be kept for AHRS debugging and future workarounds.
		if globalSettings.AHRS_GDL90_Enabled == true {
			makeAHRSGDL90Report()
		}

		mySituation.mu_Attitude.Unlock()
	}
	globalStatus.RY835AI_connected = false
}

/*
	updateConstellation(): Periodic cleanup and statistics calculation for 'Satellites'
		data structure. Calling functions must protect this in a satelliteMutex.

*/

func updateConstellation() {
	var sats, tracked, seen uint8
	for svStr, thisSatellite := range Satellites {
		if stratuxClock.Since(thisSatellite.TimeLastTracked) > 10*time.Second { // remove stale satellites if they haven't been tracked for 10 seconds
			delete(Satellites, svStr)
		} else { // satellite almanac data is "fresh" even if it isn't being received.
			tracked++
			if thisSatellite.Signal > 0 {
				seen++
			}
			if stratuxClock.Since(thisSatellite.TimeLastSolution) > 5*time.Second {
				thisSatellite.InSolution = false
				Satellites[svStr] = thisSatellite
			}
			if thisSatellite.InSolution { // TESTING: Determine "In solution" from structure (fix for multi-GNSS overflow)
				sats++
			}
			// do any other calculations needed for this satellite
		}
	}
	//log.Printf("Satellite counts: %d tracking channels, %d with >0 dB-Hz signal\n", tracked, seen) // DEBUG - REMOVE
	//log.Printf("Satellite struct: %v\n", Satellites)                                               // DEBUG - REMOVE
	mySituation.Satellites = uint16(sats)
	mySituation.SatellitesTracked = uint16(tracked)
	mySituation.SatellitesSeen = uint16(seen)
}

func isGPSConnected() bool {
	return stratuxClock.Since(mySituation.LastValidNMEAMessageTime) < 5*time.Second
}

/*
isGPSValid returns true only if a valid position fix has been seen in the last 15 seconds,
and if the GPS subsystem has recently detected a GPS device.

If false, 'Quality` is set to 0 ("No fix"), as is the number of satellites in solution.
*/

func isGPSValid() bool {
	isValid := false
	if (stratuxClock.Since(mySituation.LastFixLocalTime) < 15*time.Second) && globalStatus.GPS_connected && mySituation.Quality > 0 {
		isValid = true
	} else {
		mySituation.Quality = 0
		mySituation.Satellites = 0
	}
	return isValid
}

func isGPSGroundTrackValid() bool {
	return stratuxClock.Since(mySituation.LastGroundTrackTime) < 15*time.Second
}

func isGPSClockValid() bool {
	return stratuxClock.Since(mySituation.LastGPSTimeTime) < 15*time.Second
}

func isAHRSValid() bool {
	return stratuxClock.Since(mySituation.LastAttitudeTime) < 1*time.Second // If attitude information gets to be over 1 second old, declare invalid.
}

func isTempPressValid() bool {
	return stratuxClock.Since(mySituation.LastTempPressTime) < 15*time.Second
}

func initAHRS() error {
	if err := initI2C(); err != nil { // I2C bus.
		return err
	}
	if err := initBMP180(); err != nil { // I2C temperature and pressure altitude.
		i2cbus.Close()
		return err
	}
	if err := initMPU6050(); err != nil { // I2C accel/gyro.
		i2cbus.Close()
		myBMP180.Close()
		return err
	}
	globalStatus.RY835AI_connected = true
	go attitudeReaderSender()
	go tempAndPressureReader()

	return nil
}

func pollRY835AI() {
	readyToInitGPS = true //TO-DO: Implement more robust method (channel control) to kill zombie serial readers
	timer := time.NewTicker(4 * time.Second)
	go gpsAttitudeSender()
	for {
		<-timer.C
		// GPS enabled, was not connected previously?
		if globalSettings.GPS_Enabled && !globalStatus.GPS_connected && readyToInitGPS { //TO-DO: Implement more robust method (channel control) to kill zombie serial readers
			globalStatus.GPS_connected = initGPSSerial()
			if globalStatus.GPS_connected {
				go gpsSerialReader()
			}
		}
		// RY835AI I2C enabled, was not connected previously?
		if globalSettings.AHRS_Enabled && !globalStatus.RY835AI_connected {
			err := initAHRS()
			if err != nil {
				log.Printf("initAHRS(): %s\ndisabling AHRS sensors.\n", err.Error())
				globalStatus.RY835AI_connected = false
			}
		}
	}
}

func initRY835AI() {
	mySituation.mu_GPS = &sync.Mutex{}
	mySituation.mu_GPSPerf = &sync.Mutex{}
	mySituation.mu_Attitude = &sync.Mutex{}
	satelliteMutex = &sync.Mutex{}
	Satellites = make(map[string]SatelliteInfo)

	go pollRY835AI()
}<|MERGE_RESOLUTION|>--- conflicted
+++ resolved
@@ -986,7 +986,6 @@
 			if err1 != nil {
 				return false
 			}
-<<<<<<< HEAD
 
 			// the next 'if' statement is a workaround for a ubx7 firmware bug:
 			// PUBX,00 reports HAE with a floor of zero (i.e. negative altitudes are set to zero). This causes GPS altitude to never read lower than -GeoidSep,
@@ -999,13 +998,8 @@
 				alt := float32(hae*3.28084) - tmpSituation.GeoidSep        // convert to feet and offset by geoid separation
 				tmpSituation.HeightAboveEllipsoid = float32(hae * 3.28084) // feet
 				tmpSituation.Alt = alt
-			}
-=======
-			alt := float32(hae*3.28084) - tmpSituation.GeoidSep        // convert to feet and offset by geoid separation
-			tmpSituation.HeightAboveEllipsoid = float32(hae * 3.28084) // feet
-			tmpSituation.Alt = alt
-			thisGpsPerf.alt = alt
->>>>>>> c5f2193b
+				thisGpsPerf.alt = alt
+			}
 
 			tmpSituation.LastFixLocalTime = stratuxClock.Time
 
