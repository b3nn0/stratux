cp -f gen_gdl90 /usr/bin/gen_gdl90
cp -f libdump978.so /usr/lib/libdump978.so
cp -f libimu.so /usr/lib/libimu.so


# Startup script.
RASPBIAN_VERSION=`cat /etc/debian_version`
if test "$RASPBIAN_VERSION" = "8.0" ; then
	# Install the systemd startup scripts in any case, even if they won't be used. If this is being run, then the old init.d script
	#  is still intact and we just leave it. If running Wheezy, then remove the old init.d script.
	rm -f /etc/init.d/stratux
	rm -f /etc/rc2.d/S01stratux
	rm -f /etc/rc6.d/K01stratux
fi

cp -f __lib__systemd__system__stratux.service /lib/systemd/system/stratux.service
cp -f __root__stratux-pre-start.sh /root/stratux-pre-start.sh
chmod 644 /lib/systemd/system/stratux.service
chmod 744 /root/stratux-pre-start.sh
ln -fs /lib/systemd/system/stratux.service /etc/systemd/system/multi-user.target.wants/stratux.service

#wifi config
cp -f hostapd.conf /etc/hostapd/hostapd.conf
cp -f hostapd-edimax.conf /etc/hostapd/hostapd-edimax.conf

#WiFi Hostapd ver test and hostapd.conf builder script
cp -f stratux-wifi.sh /usr/sbin/

#WiFi Config Manager
cp -f hostapd_manager.sh /usr/sbin/

#SDR Serial Script
cp -f sdr-tool.sh /usr/sbin/

#boot config
cp -f config.txt /boot/config.txt

#rc.local
cp -f rc.local /etc/

#disable serial console
sed -i /boot/cmdline.txt -e "s/console=ttyAMA0,[0-9]\+ //"

#modprobe.d blacklist
cp -f rtl-sdr-blacklist.conf /etc/modprobe.d/

#udev config
cp -f 10-stratux.rules /etc/udev/rules.d
cp -f 99-uavionix.rules /etc/udev/rules.d

#go setup
cp -f bashrc.txt /root/.bashrc
cp -f stxAliases.txt /root/.stxAliases

# /etc/modules
cp -f modules.txt /etc/modules

#motd
cp -f motd /etc/motd

#fan control utility
#remove old script
rm -f /usr/bin/fancontrol.py
#install new program
/usr/bin/fancontrol stop
/usr/bin/fancontrol remove
cp -f fancontrol /usr/bin/
chmod 755 /usr/bin/fancontrol
/usr/bin/fancontrol install

cp -f dump1090 /usr/bin/

<<<<<<< HEAD
<<<<<<< HEAD
# AHRS approx data.
cp -f ahrs_table.log /root/
cp -f ahrs_approx /usr/bin/
chmod 755 /usr/bin/ahrs_approx

=======
>>>>>>> master
=======
>>>>>>> 782f22cf
# DHCPD Config.
cp -f dhcpd.conf /etc/dhcp/dhcpd.conf

# Interfaces file.
cp -f interfaces /etc/network/interfaces

# Web files install.
cd web/ && make stratuxBuild=${stratuxBuild}

# Remove old Wi-Fi watcher script.
rm -f /usr/sbin/wifi_watch.sh
sed -i "/\bwifi_watch\b/d" /etc/rc.local
<|MERGE_RESOLUTION|>--- conflicted
+++ resolved
@@ -70,17 +70,11 @@
 
 cp -f dump1090 /usr/bin/
 
-<<<<<<< HEAD
-<<<<<<< HEAD
 # AHRS approx data.
 cp -f ahrs_table.log /root/
 cp -f ahrs_approx /usr/bin/
 chmod 755 /usr/bin/ahrs_approx
 
-=======
->>>>>>> master
-=======
->>>>>>> 782f22cf
 # DHCPD Config.
 cp -f dhcpd.conf /etc/dhcp/dhcpd.conf
 
